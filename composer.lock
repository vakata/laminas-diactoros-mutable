{
    "_readme": [
        "This file locks the dependencies of your project to a known state",
        "Read more about it at https://getcomposer.org/doc/01-basic-usage.md#installing-dependencies",
        "This file is @generated automatically"
    ],
<<<<<<< HEAD
    "content-hash": "72e0c6d9f18de7e2c393ba3879d82cb0",
=======
    "content-hash": "6a979d48e42840de5442a250eb48ea3c",
>>>>>>> c0acf7a7
    "packages": [
        {
            "name": "psr/http-message",
            "version": "1.0.1",
            "source": {
                "type": "git",
                "url": "https://github.com/php-fig/http-message.git",
                "reference": "f6561bf28d520154e4b0ec72be95418abe6d9363"
            },
            "dist": {
                "type": "zip",
                "url": "https://api.github.com/repos/php-fig/http-message/zipball/f6561bf28d520154e4b0ec72be95418abe6d9363",
                "reference": "f6561bf28d520154e4b0ec72be95418abe6d9363",
                "shasum": ""
            },
            "require": {
                "php": ">=5.3.0"
            },
            "type": "library",
            "extra": {
                "branch-alias": {
                    "dev-master": "1.0.x-dev"
                }
            },
            "autoload": {
                "psr-4": {
                    "Psr\\Http\\Message\\": "src/"
                }
            },
            "notification-url": "https://packagist.org/downloads/",
            "license": [
                "MIT"
            ],
            "authors": [
                {
                    "name": "PHP-FIG",
                    "homepage": "http://www.php-fig.org/"
                }
            ],
            "description": "Common interface for HTTP messages",
            "homepage": "https://github.com/php-fig/http-message",
            "keywords": [
                "http",
                "http-message",
                "psr",
                "psr-7",
                "request",
                "response"
            ],
            "time": "2016-08-06T14:39:51+00:00"
        }
    ],
    "packages-dev": [
        {
            "name": "doctrine/instantiator",
            "version": "1.1.0",
            "source": {
                "type": "git",
                "url": "https://github.com/doctrine/instantiator.git",
                "reference": "185b8868aa9bf7159f5f953ed5afb2d7fcdc3bda"
            },
            "dist": {
                "type": "zip",
                "url": "https://api.github.com/repos/doctrine/instantiator/zipball/185b8868aa9bf7159f5f953ed5afb2d7fcdc3bda",
                "reference": "185b8868aa9bf7159f5f953ed5afb2d7fcdc3bda",
                "shasum": ""
            },
            "require": {
                "php": "^7.1"
            },
            "require-dev": {
                "athletic/athletic": "~0.1.8",
                "ext-pdo": "*",
                "ext-phar": "*",
                "phpunit/phpunit": "^6.2.3",
                "squizlabs/php_codesniffer": "^3.0.2"
            },
            "type": "library",
            "extra": {
                "branch-alias": {
                    "dev-master": "1.2.x-dev"
                }
            },
            "autoload": {
                "psr-4": {
                    "Doctrine\\Instantiator\\": "src/Doctrine/Instantiator/"
                }
            },
            "notification-url": "https://packagist.org/downloads/",
            "license": [
                "MIT"
            ],
            "authors": [
                {
                    "name": "Marco Pivetta",
                    "email": "ocramius@gmail.com",
                    "homepage": "http://ocramius.github.com/"
                }
            ],
            "description": "A small, lightweight utility to instantiate objects in PHP without invoking their constructors",
            "homepage": "https://github.com/doctrine/instantiator",
            "keywords": [
                "constructor",
                "instantiate"
            ],
            "time": "2017-07-22T11:58:36+00:00"
        },
        {
            "name": "myclabs/deep-copy",
            "version": "1.7.0",
            "source": {
                "type": "git",
                "url": "https://github.com/myclabs/DeepCopy.git",
                "reference": "3b8a3a99ba1f6a3952ac2747d989303cbd6b7a3e"
            },
            "dist": {
                "type": "zip",
                "url": "https://api.github.com/repos/myclabs/DeepCopy/zipball/3b8a3a99ba1f6a3952ac2747d989303cbd6b7a3e",
                "reference": "3b8a3a99ba1f6a3952ac2747d989303cbd6b7a3e",
                "shasum": ""
            },
            "require": {
                "php": "^5.6 || ^7.0"
            },
            "require-dev": {
                "doctrine/collections": "^1.0",
                "doctrine/common": "^2.6",
                "phpunit/phpunit": "^4.1"
            },
            "type": "library",
            "autoload": {
                "psr-4": {
                    "DeepCopy\\": "src/DeepCopy/"
                },
                "files": [
                    "src/DeepCopy/deep_copy.php"
                ]
            },
            "notification-url": "https://packagist.org/downloads/",
            "license": [
                "MIT"
            ],
            "description": "Create deep copies (clones) of your objects",
            "keywords": [
                "clone",
                "copy",
                "duplicate",
                "object",
                "object graph"
            ],
            "time": "2017-10-19T19:58:43+00:00"
        },
        {
            "name": "phar-io/manifest",
            "version": "1.0.1",
            "source": {
                "type": "git",
                "url": "https://github.com/phar-io/manifest.git",
                "reference": "2df402786ab5368a0169091f61a7c1e0eb6852d0"
            },
            "dist": {
                "type": "zip",
                "url": "https://api.github.com/repos/phar-io/manifest/zipball/2df402786ab5368a0169091f61a7c1e0eb6852d0",
                "reference": "2df402786ab5368a0169091f61a7c1e0eb6852d0",
                "shasum": ""
            },
            "require": {
                "ext-dom": "*",
                "ext-phar": "*",
                "phar-io/version": "^1.0.1",
                "php": "^5.6 || ^7.0"
            },
            "type": "library",
            "extra": {
                "branch-alias": {
                    "dev-master": "1.0.x-dev"
                }
            },
            "autoload": {
                "classmap": [
                    "src/"
                ]
            },
            "notification-url": "https://packagist.org/downloads/",
            "license": [
                "BSD-3-Clause"
            ],
            "authors": [
                {
                    "name": "Arne Blankerts",
                    "email": "arne@blankerts.de",
                    "role": "Developer"
                },
                {
                    "name": "Sebastian Heuer",
                    "email": "sebastian@phpeople.de",
                    "role": "Developer"
                },
                {
                    "name": "Sebastian Bergmann",
                    "email": "sebastian@phpunit.de",
                    "role": "Developer"
                }
            ],
            "description": "Component for reading phar.io manifest information from a PHP Archive (PHAR)",
            "time": "2017-03-05T18:14:27+00:00"
        },
        {
            "name": "phar-io/version",
            "version": "1.0.1",
            "source": {
                "type": "git",
                "url": "https://github.com/phar-io/version.git",
                "reference": "a70c0ced4be299a63d32fa96d9281d03e94041df"
            },
            "dist": {
                "type": "zip",
                "url": "https://api.github.com/repos/phar-io/version/zipball/a70c0ced4be299a63d32fa96d9281d03e94041df",
                "reference": "a70c0ced4be299a63d32fa96d9281d03e94041df",
                "shasum": ""
            },
            "require": {
                "php": "^5.6 || ^7.0"
            },
            "type": "library",
            "autoload": {
                "classmap": [
                    "src/"
                ]
            },
            "notification-url": "https://packagist.org/downloads/",
            "license": [
                "BSD-3-Clause"
            ],
            "authors": [
                {
                    "name": "Arne Blankerts",
                    "email": "arne@blankerts.de",
                    "role": "Developer"
                },
                {
                    "name": "Sebastian Heuer",
                    "email": "sebastian@phpeople.de",
                    "role": "Developer"
                },
                {
                    "name": "Sebastian Bergmann",
                    "email": "sebastian@phpunit.de",
                    "role": "Developer"
                }
            ],
            "description": "Library for handling version information and constraints",
            "time": "2017-03-05T17:38:23+00:00"
        },
        {
            "name": "phpdocumentor/reflection-common",
            "version": "1.0.1",
            "source": {
                "type": "git",
                "url": "https://github.com/phpDocumentor/ReflectionCommon.git",
                "reference": "21bdeb5f65d7ebf9f43b1b25d404f87deab5bfb6"
            },
            "dist": {
                "type": "zip",
                "url": "https://api.github.com/repos/phpDocumentor/ReflectionCommon/zipball/21bdeb5f65d7ebf9f43b1b25d404f87deab5bfb6",
                "reference": "21bdeb5f65d7ebf9f43b1b25d404f87deab5bfb6",
                "shasum": ""
            },
            "require": {
                "php": ">=5.5"
            },
            "require-dev": {
                "phpunit/phpunit": "^4.6"
            },
            "type": "library",
            "extra": {
                "branch-alias": {
                    "dev-master": "1.0.x-dev"
                }
            },
            "autoload": {
                "psr-4": {
                    "phpDocumentor\\Reflection\\": [
                        "src"
                    ]
                }
            },
            "notification-url": "https://packagist.org/downloads/",
            "license": [
                "MIT"
            ],
            "authors": [
                {
                    "name": "Jaap van Otterdijk",
                    "email": "opensource@ijaap.nl"
                }
            ],
            "description": "Common reflection classes used by phpdocumentor to reflect the code structure",
            "homepage": "http://www.phpdoc.org",
            "keywords": [
                "FQSEN",
                "phpDocumentor",
                "phpdoc",
                "reflection",
                "static analysis"
            ],
            "time": "2017-09-11T18:02:19+00:00"
        },
        {
            "name": "phpdocumentor/reflection-docblock",
            "version": "4.3.0",
            "source": {
                "type": "git",
                "url": "https://github.com/phpDocumentor/ReflectionDocBlock.git",
                "reference": "94fd0001232e47129dd3504189fa1c7225010d08"
            },
            "dist": {
                "type": "zip",
                "url": "https://api.github.com/repos/phpDocumentor/ReflectionDocBlock/zipball/94fd0001232e47129dd3504189fa1c7225010d08",
                "reference": "94fd0001232e47129dd3504189fa1c7225010d08",
                "shasum": ""
            },
            "require": {
                "php": "^7.0",
                "phpdocumentor/reflection-common": "^1.0.0",
                "phpdocumentor/type-resolver": "^0.4.0",
                "webmozart/assert": "^1.0"
            },
            "require-dev": {
                "doctrine/instantiator": "~1.0.5",
                "mockery/mockery": "^1.0",
                "phpunit/phpunit": "^6.4"
            },
            "type": "library",
            "extra": {
                "branch-alias": {
                    "dev-master": "4.x-dev"
                }
            },
            "autoload": {
                "psr-4": {
                    "phpDocumentor\\Reflection\\": [
                        "src/"
                    ]
                }
            },
            "notification-url": "https://packagist.org/downloads/",
            "license": [
                "MIT"
            ],
            "authors": [
                {
                    "name": "Mike van Riel",
                    "email": "me@mikevanriel.com"
                }
            ],
            "description": "With this component, a library can provide support for annotations via DocBlocks or otherwise retrieve information that is embedded in a DocBlock.",
            "time": "2017-11-30T07:14:17+00:00"
        },
        {
            "name": "phpdocumentor/type-resolver",
            "version": "0.4.0",
            "source": {
                "type": "git",
                "url": "https://github.com/phpDocumentor/TypeResolver.git",
                "reference": "9c977708995954784726e25d0cd1dddf4e65b0f7"
            },
            "dist": {
                "type": "zip",
                "url": "https://api.github.com/repos/phpDocumentor/TypeResolver/zipball/9c977708995954784726e25d0cd1dddf4e65b0f7",
                "reference": "9c977708995954784726e25d0cd1dddf4e65b0f7",
                "shasum": ""
            },
            "require": {
                "php": "^5.5 || ^7.0",
                "phpdocumentor/reflection-common": "^1.0"
            },
            "require-dev": {
                "mockery/mockery": "^0.9.4",
                "phpunit/phpunit": "^5.2||^4.8.24"
            },
            "type": "library",
            "extra": {
                "branch-alias": {
                    "dev-master": "1.0.x-dev"
                }
            },
            "autoload": {
                "psr-4": {
                    "phpDocumentor\\Reflection\\": [
                        "src/"
                    ]
                }
            },
            "notification-url": "https://packagist.org/downloads/",
            "license": [
                "MIT"
            ],
            "authors": [
                {
                    "name": "Mike van Riel",
                    "email": "me@mikevanriel.com"
                }
            ],
            "time": "2017-07-14T14:27:02+00:00"
        },
        {
            "name": "phpspec/prophecy",
            "version": "1.7.6",
            "source": {
                "type": "git",
                "url": "https://github.com/phpspec/prophecy.git",
                "reference": "33a7e3c4fda54e912ff6338c48823bd5c0f0b712"
            },
            "dist": {
                "type": "zip",
                "url": "https://api.github.com/repos/phpspec/prophecy/zipball/33a7e3c4fda54e912ff6338c48823bd5c0f0b712",
                "reference": "33a7e3c4fda54e912ff6338c48823bd5c0f0b712",
                "shasum": ""
            },
            "require": {
                "doctrine/instantiator": "^1.0.2",
                "php": "^5.3|^7.0",
                "phpdocumentor/reflection-docblock": "^2.0|^3.0.2|^4.0",
                "sebastian/comparator": "^1.1|^2.0|^3.0",
                "sebastian/recursion-context": "^1.0|^2.0|^3.0"
            },
            "require-dev": {
                "phpspec/phpspec": "^2.5|^3.2",
                "phpunit/phpunit": "^4.8.35 || ^5.7 || ^6.5"
            },
            "type": "library",
            "extra": {
                "branch-alias": {
                    "dev-master": "1.7.x-dev"
                }
            },
            "autoload": {
                "psr-0": {
                    "Prophecy\\": "src/"
                }
            },
            "notification-url": "https://packagist.org/downloads/",
            "license": [
                "MIT"
            ],
            "authors": [
                {
                    "name": "Konstantin Kudryashov",
                    "email": "ever.zet@gmail.com",
                    "homepage": "http://everzet.com"
                },
                {
                    "name": "Marcello Duarte",
                    "email": "marcello.duarte@gmail.com"
                }
            ],
            "description": "Highly opinionated mocking framework for PHP 5.3+",
            "homepage": "https://github.com/phpspec/prophecy",
            "keywords": [
                "Double",
                "Dummy",
                "fake",
                "mock",
                "spy",
                "stub"
            ],
            "time": "2018-04-18T13:57:24+00:00"
        },
        {
            "name": "phpunit/php-code-coverage",
            "version": "6.0.5",
            "source": {
                "type": "git",
                "url": "https://github.com/sebastianbergmann/php-code-coverage.git",
                "reference": "4cab20a326d14de7575a8e235c70d879b569a57a"
            },
            "dist": {
                "type": "zip",
                "url": "https://api.github.com/repos/sebastianbergmann/php-code-coverage/zipball/4cab20a326d14de7575a8e235c70d879b569a57a",
                "reference": "4cab20a326d14de7575a8e235c70d879b569a57a",
                "shasum": ""
            },
            "require": {
                "ext-dom": "*",
                "ext-xmlwriter": "*",
                "php": "^7.1",
                "phpunit/php-file-iterator": "^1.4.2",
                "phpunit/php-text-template": "^1.2.1",
                "phpunit/php-token-stream": "^3.0",
                "sebastian/code-unit-reverse-lookup": "^1.0.1",
                "sebastian/environment": "^3.1",
                "sebastian/version": "^2.0.1",
                "theseer/tokenizer": "^1.1"
            },
            "require-dev": {
                "phpunit/phpunit": "^7.0"
            },
            "suggest": {
                "ext-xdebug": "^2.6.0"
            },
            "type": "library",
            "extra": {
                "branch-alias": {
                    "dev-master": "6.0-dev"
                }
            },
            "autoload": {
                "classmap": [
                    "src/"
                ]
            },
            "notification-url": "https://packagist.org/downloads/",
            "license": [
                "BSD-3-Clause"
            ],
            "authors": [
                {
                    "name": "Sebastian Bergmann",
                    "email": "sebastian@phpunit.de",
                    "role": "lead"
                }
            ],
            "description": "Library that provides collection, processing, and rendering functionality for PHP code coverage information.",
            "homepage": "https://github.com/sebastianbergmann/php-code-coverage",
            "keywords": [
                "coverage",
                "testing",
                "xunit"
            ],
            "time": "2018-05-28T11:49:20+00:00"
        },
        {
            "name": "phpunit/php-file-iterator",
            "version": "1.4.5",
            "source": {
                "type": "git",
                "url": "https://github.com/sebastianbergmann/php-file-iterator.git",
                "reference": "730b01bc3e867237eaac355e06a36b85dd93a8b4"
            },
            "dist": {
                "type": "zip",
                "url": "https://api.github.com/repos/sebastianbergmann/php-file-iterator/zipball/730b01bc3e867237eaac355e06a36b85dd93a8b4",
                "reference": "730b01bc3e867237eaac355e06a36b85dd93a8b4",
                "shasum": ""
            },
            "require": {
                "php": ">=5.3.3"
            },
            "type": "library",
            "extra": {
                "branch-alias": {
                    "dev-master": "1.4.x-dev"
                }
            },
            "autoload": {
                "classmap": [
                    "src/"
                ]
            },
            "notification-url": "https://packagist.org/downloads/",
            "license": [
                "BSD-3-Clause"
            ],
            "authors": [
                {
                    "name": "Sebastian Bergmann",
                    "email": "sb@sebastian-bergmann.de",
                    "role": "lead"
                }
            ],
            "description": "FilterIterator implementation that filters files based on a list of suffixes.",
            "homepage": "https://github.com/sebastianbergmann/php-file-iterator/",
            "keywords": [
                "filesystem",
                "iterator"
            ],
            "time": "2017-11-27T13:52:08+00:00"
        },
        {
            "name": "phpunit/php-text-template",
            "version": "1.2.1",
            "source": {
                "type": "git",
                "url": "https://github.com/sebastianbergmann/php-text-template.git",
                "reference": "31f8b717e51d9a2afca6c9f046f5d69fc27c8686"
            },
            "dist": {
                "type": "zip",
                "url": "https://api.github.com/repos/sebastianbergmann/php-text-template/zipball/31f8b717e51d9a2afca6c9f046f5d69fc27c8686",
                "reference": "31f8b717e51d9a2afca6c9f046f5d69fc27c8686",
                "shasum": ""
            },
            "require": {
                "php": ">=5.3.3"
            },
            "type": "library",
            "autoload": {
                "classmap": [
                    "src/"
                ]
            },
            "notification-url": "https://packagist.org/downloads/",
            "license": [
                "BSD-3-Clause"
            ],
            "authors": [
                {
                    "name": "Sebastian Bergmann",
                    "email": "sebastian@phpunit.de",
                    "role": "lead"
                }
            ],
            "description": "Simple template engine.",
            "homepage": "https://github.com/sebastianbergmann/php-text-template/",
            "keywords": [
                "template"
            ],
            "time": "2015-06-21T13:50:34+00:00"
        },
        {
            "name": "phpunit/php-timer",
            "version": "2.0.0",
            "source": {
                "type": "git",
                "url": "https://github.com/sebastianbergmann/php-timer.git",
                "reference": "8b8454ea6958c3dee38453d3bd571e023108c91f"
            },
            "dist": {
                "type": "zip",
                "url": "https://api.github.com/repos/sebastianbergmann/php-timer/zipball/8b8454ea6958c3dee38453d3bd571e023108c91f",
                "reference": "8b8454ea6958c3dee38453d3bd571e023108c91f",
                "shasum": ""
            },
            "require": {
                "php": "^7.1"
            },
            "require-dev": {
                "phpunit/phpunit": "^7.0"
            },
            "type": "library",
            "extra": {
                "branch-alias": {
                    "dev-master": "2.0-dev"
                }
            },
            "autoload": {
                "classmap": [
                    "src/"
                ]
            },
            "notification-url": "https://packagist.org/downloads/",
            "license": [
                "BSD-3-Clause"
            ],
            "authors": [
                {
                    "name": "Sebastian Bergmann",
                    "email": "sebastian@phpunit.de",
                    "role": "lead"
                }
            ],
            "description": "Utility class for timing",
            "homepage": "https://github.com/sebastianbergmann/php-timer/",
            "keywords": [
                "timer"
            ],
            "time": "2018-02-01T13:07:23+00:00"
        },
        {
            "name": "phpunit/php-token-stream",
            "version": "3.0.0",
            "source": {
                "type": "git",
                "url": "https://github.com/sebastianbergmann/php-token-stream.git",
                "reference": "21ad88bbba7c3d93530d93994e0a33cd45f02ace"
            },
            "dist": {
                "type": "zip",
                "url": "https://api.github.com/repos/sebastianbergmann/php-token-stream/zipball/21ad88bbba7c3d93530d93994e0a33cd45f02ace",
                "reference": "21ad88bbba7c3d93530d93994e0a33cd45f02ace",
                "shasum": ""
            },
            "require": {
                "ext-tokenizer": "*",
                "php": "^7.1"
            },
            "require-dev": {
                "phpunit/phpunit": "^7.0"
            },
            "type": "library",
            "extra": {
                "branch-alias": {
                    "dev-master": "3.0-dev"
                }
            },
            "autoload": {
                "classmap": [
                    "src/"
                ]
            },
            "notification-url": "https://packagist.org/downloads/",
            "license": [
                "BSD-3-Clause"
            ],
            "authors": [
                {
                    "name": "Sebastian Bergmann",
                    "email": "sebastian@phpunit.de"
                }
            ],
            "description": "Wrapper around PHP's tokenizer extension.",
            "homepage": "https://github.com/sebastianbergmann/php-token-stream/",
            "keywords": [
                "tokenizer"
            ],
            "time": "2018-02-01T13:16:43+00:00"
        },
        {
            "name": "phpunit/phpunit",
            "version": "7.1.5",
            "source": {
                "type": "git",
                "url": "https://github.com/sebastianbergmann/phpunit.git",
                "reference": "ca64dba53b88aba6af32aebc6b388068db95c435"
            },
            "dist": {
                "type": "zip",
                "url": "https://api.github.com/repos/sebastianbergmann/phpunit/zipball/ca64dba53b88aba6af32aebc6b388068db95c435",
                "reference": "ca64dba53b88aba6af32aebc6b388068db95c435",
                "shasum": ""
            },
            "require": {
                "ext-dom": "*",
                "ext-json": "*",
                "ext-libxml": "*",
                "ext-mbstring": "*",
                "ext-xml": "*",
                "myclabs/deep-copy": "^1.6.1",
                "phar-io/manifest": "^1.0.1",
                "phar-io/version": "^1.0",
                "php": "^7.1",
                "phpspec/prophecy": "^1.7",
                "phpunit/php-code-coverage": "^6.0.1",
                "phpunit/php-file-iterator": "^1.4.3",
                "phpunit/php-text-template": "^1.2.1",
                "phpunit/php-timer": "^2.0",
                "phpunit/phpunit-mock-objects": "^6.1.1",
                "sebastian/comparator": "^3.0",
                "sebastian/diff": "^3.0",
                "sebastian/environment": "^3.1",
                "sebastian/exporter": "^3.1",
                "sebastian/global-state": "^2.0",
                "sebastian/object-enumerator": "^3.0.3",
                "sebastian/resource-operations": "^1.0",
                "sebastian/version": "^2.0.1"
            },
            "require-dev": {
                "ext-pdo": "*"
            },
            "suggest": {
                "ext-xdebug": "*",
                "phpunit/php-invoker": "^2.0"
            },
            "bin": [
                "phpunit"
            ],
            "type": "library",
            "extra": {
                "branch-alias": {
                    "dev-master": "7.1-dev"
                }
            },
            "autoload": {
                "classmap": [
                    "src/"
                ]
            },
            "notification-url": "https://packagist.org/downloads/",
            "license": [
                "BSD-3-Clause"
            ],
            "authors": [
                {
                    "name": "Sebastian Bergmann",
                    "email": "sebastian@phpunit.de",
                    "role": "lead"
                }
            ],
            "description": "The PHP Unit Testing framework.",
            "homepage": "https://phpunit.de/",
            "keywords": [
                "phpunit",
                "testing",
                "xunit"
            ],
            "time": "2018-04-29T15:09:19+00:00"
        },
        {
            "name": "phpunit/phpunit-mock-objects",
            "version": "6.1.2",
            "source": {
                "type": "git",
                "url": "https://github.com/sebastianbergmann/phpunit-mock-objects.git",
                "reference": "f9756fd4f43f014cb2dca98deeaaa8ce5500a36e"
            },
            "dist": {
                "type": "zip",
                "url": "https://api.github.com/repos/sebastianbergmann/phpunit-mock-objects/zipball/f9756fd4f43f014cb2dca98deeaaa8ce5500a36e",
                "reference": "f9756fd4f43f014cb2dca98deeaaa8ce5500a36e",
                "shasum": ""
            },
            "require": {
                "doctrine/instantiator": "^1.0.5",
                "php": "^7.1",
                "phpunit/php-text-template": "^1.2.1",
                "sebastian/exporter": "^3.1"
            },
            "require-dev": {
                "phpunit/phpunit": "^7.0"
            },
            "suggest": {
                "ext-soap": "*"
            },
            "type": "library",
            "extra": {
                "branch-alias": {
                    "dev-master": "6.1-dev"
                }
            },
            "autoload": {
                "classmap": [
                    "src/"
                ]
            },
            "notification-url": "https://packagist.org/downloads/",
            "license": [
                "BSD-3-Clause"
            ],
            "authors": [
                {
                    "name": "Sebastian Bergmann",
                    "email": "sebastian@phpunit.de",
                    "role": "lead"
                }
            ],
            "description": "Mock Object library for PHPUnit",
            "homepage": "https://github.com/sebastianbergmann/phpunit-mock-objects/",
            "keywords": [
                "mock",
                "xunit"
            ],
            "time": "2018-05-29T13:54:20+00:00"
        },
        {
            "name": "sebastian/code-unit-reverse-lookup",
            "version": "1.0.1",
            "source": {
                "type": "git",
                "url": "https://github.com/sebastianbergmann/code-unit-reverse-lookup.git",
                "reference": "4419fcdb5eabb9caa61a27c7a1db532a6b55dd18"
            },
            "dist": {
                "type": "zip",
                "url": "https://api.github.com/repos/sebastianbergmann/code-unit-reverse-lookup/zipball/4419fcdb5eabb9caa61a27c7a1db532a6b55dd18",
                "reference": "4419fcdb5eabb9caa61a27c7a1db532a6b55dd18",
                "shasum": ""
            },
            "require": {
                "php": "^5.6 || ^7.0"
            },
            "require-dev": {
                "phpunit/phpunit": "^5.7 || ^6.0"
            },
            "type": "library",
            "extra": {
                "branch-alias": {
                    "dev-master": "1.0.x-dev"
                }
            },
            "autoload": {
                "classmap": [
                    "src/"
                ]
            },
            "notification-url": "https://packagist.org/downloads/",
            "license": [
                "BSD-3-Clause"
            ],
            "authors": [
                {
                    "name": "Sebastian Bergmann",
                    "email": "sebastian@phpunit.de"
                }
            ],
            "description": "Looks up which function or method a line of code belongs to",
            "homepage": "https://github.com/sebastianbergmann/code-unit-reverse-lookup/",
            "time": "2017-03-04T06:30:41+00:00"
        },
        {
            "name": "sebastian/comparator",
            "version": "3.0.0",
            "source": {
                "type": "git",
                "url": "https://github.com/sebastianbergmann/comparator.git",
                "reference": "ed5fd2281113729f1ebcc64d101ad66028aeb3d5"
            },
            "dist": {
                "type": "zip",
                "url": "https://api.github.com/repos/sebastianbergmann/comparator/zipball/ed5fd2281113729f1ebcc64d101ad66028aeb3d5",
                "reference": "ed5fd2281113729f1ebcc64d101ad66028aeb3d5",
                "shasum": ""
            },
            "require": {
                "php": "^7.1",
                "sebastian/diff": "^3.0",
                "sebastian/exporter": "^3.1"
            },
            "require-dev": {
                "phpunit/phpunit": "^7.1"
            },
            "type": "library",
            "extra": {
                "branch-alias": {
                    "dev-master": "3.0-dev"
                }
            },
            "autoload": {
                "classmap": [
                    "src/"
                ]
            },
            "notification-url": "https://packagist.org/downloads/",
            "license": [
                "BSD-3-Clause"
            ],
            "authors": [
                {
                    "name": "Jeff Welch",
                    "email": "whatthejeff@gmail.com"
                },
                {
                    "name": "Volker Dusch",
                    "email": "github@wallbash.com"
                },
                {
                    "name": "Bernhard Schussek",
                    "email": "bschussek@2bepublished.at"
                },
                {
                    "name": "Sebastian Bergmann",
                    "email": "sebastian@phpunit.de"
                }
            ],
            "description": "Provides the functionality to compare PHP values for equality",
            "homepage": "https://github.com/sebastianbergmann/comparator",
            "keywords": [
                "comparator",
                "compare",
                "equality"
            ],
            "time": "2018-04-18T13:33:00+00:00"
        },
        {
            "name": "sebastian/diff",
            "version": "3.0.0",
            "source": {
                "type": "git",
                "url": "https://github.com/sebastianbergmann/diff.git",
                "reference": "e09160918c66281713f1c324c1f4c4c3037ba1e8"
            },
            "dist": {
                "type": "zip",
                "url": "https://api.github.com/repos/sebastianbergmann/diff/zipball/e09160918c66281713f1c324c1f4c4c3037ba1e8",
                "reference": "e09160918c66281713f1c324c1f4c4c3037ba1e8",
                "shasum": ""
            },
            "require": {
                "php": "^7.1"
            },
            "require-dev": {
                "phpunit/phpunit": "^7.0",
                "symfony/process": "^2 || ^3.3 || ^4"
            },
            "type": "library",
            "extra": {
                "branch-alias": {
                    "dev-master": "3.0-dev"
                }
            },
            "autoload": {
                "classmap": [
                    "src/"
                ]
            },
            "notification-url": "https://packagist.org/downloads/",
            "license": [
                "BSD-3-Clause"
            ],
            "authors": [
                {
                    "name": "Kore Nordmann",
                    "email": "mail@kore-nordmann.de"
                },
                {
                    "name": "Sebastian Bergmann",
                    "email": "sebastian@phpunit.de"
                }
            ],
            "description": "Diff implementation",
            "homepage": "https://github.com/sebastianbergmann/diff",
            "keywords": [
                "diff",
                "udiff",
                "unidiff",
                "unified diff"
            ],
            "time": "2018-02-01T13:45:15+00:00"
        },
        {
            "name": "sebastian/environment",
            "version": "3.1.0",
            "source": {
                "type": "git",
                "url": "https://github.com/sebastianbergmann/environment.git",
                "reference": "cd0871b3975fb7fc44d11314fd1ee20925fce4f5"
            },
            "dist": {
                "type": "zip",
                "url": "https://api.github.com/repos/sebastianbergmann/environment/zipball/cd0871b3975fb7fc44d11314fd1ee20925fce4f5",
                "reference": "cd0871b3975fb7fc44d11314fd1ee20925fce4f5",
                "shasum": ""
            },
            "require": {
                "php": "^7.0"
            },
            "require-dev": {
                "phpunit/phpunit": "^6.1"
            },
            "type": "library",
            "extra": {
                "branch-alias": {
                    "dev-master": "3.1.x-dev"
                }
            },
            "autoload": {
                "classmap": [
                    "src/"
                ]
            },
            "notification-url": "https://packagist.org/downloads/",
            "license": [
                "BSD-3-Clause"
            ],
            "authors": [
                {
                    "name": "Sebastian Bergmann",
                    "email": "sebastian@phpunit.de"
                }
            ],
            "description": "Provides functionality to handle HHVM/PHP environments",
            "homepage": "http://www.github.com/sebastianbergmann/environment",
            "keywords": [
                "Xdebug",
                "environment",
                "hhvm"
            ],
            "time": "2017-07-01T08:51:00+00:00"
        },
        {
            "name": "sebastian/exporter",
            "version": "3.1.0",
            "source": {
                "type": "git",
                "url": "https://github.com/sebastianbergmann/exporter.git",
                "reference": "234199f4528de6d12aaa58b612e98f7d36adb937"
            },
            "dist": {
                "type": "zip",
                "url": "https://api.github.com/repos/sebastianbergmann/exporter/zipball/234199f4528de6d12aaa58b612e98f7d36adb937",
                "reference": "234199f4528de6d12aaa58b612e98f7d36adb937",
                "shasum": ""
            },
            "require": {
                "php": "^7.0",
                "sebastian/recursion-context": "^3.0"
            },
            "require-dev": {
                "ext-mbstring": "*",
                "phpunit/phpunit": "^6.0"
            },
            "type": "library",
            "extra": {
                "branch-alias": {
                    "dev-master": "3.1.x-dev"
                }
            },
            "autoload": {
                "classmap": [
                    "src/"
                ]
            },
            "notification-url": "https://packagist.org/downloads/",
            "license": [
                "BSD-3-Clause"
            ],
            "authors": [
                {
                    "name": "Jeff Welch",
                    "email": "whatthejeff@gmail.com"
                },
                {
                    "name": "Volker Dusch",
                    "email": "github@wallbash.com"
                },
                {
                    "name": "Bernhard Schussek",
                    "email": "bschussek@2bepublished.at"
                },
                {
                    "name": "Sebastian Bergmann",
                    "email": "sebastian@phpunit.de"
                },
                {
                    "name": "Adam Harvey",
                    "email": "aharvey@php.net"
                }
            ],
            "description": "Provides the functionality to export PHP variables for visualization",
            "homepage": "http://www.github.com/sebastianbergmann/exporter",
            "keywords": [
                "export",
                "exporter"
            ],
            "time": "2017-04-03T13:19:02+00:00"
        },
        {
            "name": "sebastian/global-state",
            "version": "2.0.0",
            "source": {
                "type": "git",
                "url": "https://github.com/sebastianbergmann/global-state.git",
                "reference": "e8ba02eed7bbbb9e59e43dedd3dddeff4a56b0c4"
            },
            "dist": {
                "type": "zip",
                "url": "https://api.github.com/repos/sebastianbergmann/global-state/zipball/e8ba02eed7bbbb9e59e43dedd3dddeff4a56b0c4",
                "reference": "e8ba02eed7bbbb9e59e43dedd3dddeff4a56b0c4",
                "shasum": ""
            },
            "require": {
                "php": "^7.0"
            },
            "require-dev": {
                "phpunit/phpunit": "^6.0"
            },
            "suggest": {
                "ext-uopz": "*"
            },
            "type": "library",
            "extra": {
                "branch-alias": {
                    "dev-master": "2.0-dev"
                }
            },
            "autoload": {
                "classmap": [
                    "src/"
                ]
            },
            "notification-url": "https://packagist.org/downloads/",
            "license": [
                "BSD-3-Clause"
            ],
            "authors": [
                {
                    "name": "Sebastian Bergmann",
                    "email": "sebastian@phpunit.de"
                }
            ],
            "description": "Snapshotting of global state",
            "homepage": "http://www.github.com/sebastianbergmann/global-state",
            "keywords": [
                "global state"
            ],
            "time": "2017-04-27T15:39:26+00:00"
        },
        {
            "name": "sebastian/object-enumerator",
            "version": "3.0.3",
            "source": {
                "type": "git",
                "url": "https://github.com/sebastianbergmann/object-enumerator.git",
                "reference": "7cfd9e65d11ffb5af41198476395774d4c8a84c5"
            },
            "dist": {
                "type": "zip",
                "url": "https://api.github.com/repos/sebastianbergmann/object-enumerator/zipball/7cfd9e65d11ffb5af41198476395774d4c8a84c5",
                "reference": "7cfd9e65d11ffb5af41198476395774d4c8a84c5",
                "shasum": ""
            },
            "require": {
                "php": "^7.0",
                "sebastian/object-reflector": "^1.1.1",
                "sebastian/recursion-context": "^3.0"
            },
            "require-dev": {
                "phpunit/phpunit": "^6.0"
            },
            "type": "library",
            "extra": {
                "branch-alias": {
                    "dev-master": "3.0.x-dev"
                }
            },
            "autoload": {
                "classmap": [
                    "src/"
                ]
            },
            "notification-url": "https://packagist.org/downloads/",
            "license": [
                "BSD-3-Clause"
            ],
            "authors": [
                {
                    "name": "Sebastian Bergmann",
                    "email": "sebastian@phpunit.de"
                }
            ],
            "description": "Traverses array structures and object graphs to enumerate all referenced objects",
            "homepage": "https://github.com/sebastianbergmann/object-enumerator/",
            "time": "2017-08-03T12:35:26+00:00"
        },
        {
            "name": "sebastian/object-reflector",
            "version": "1.1.1",
            "source": {
                "type": "git",
                "url": "https://github.com/sebastianbergmann/object-reflector.git",
                "reference": "773f97c67f28de00d397be301821b06708fca0be"
            },
            "dist": {
                "type": "zip",
                "url": "https://api.github.com/repos/sebastianbergmann/object-reflector/zipball/773f97c67f28de00d397be301821b06708fca0be",
                "reference": "773f97c67f28de00d397be301821b06708fca0be",
                "shasum": ""
            },
            "require": {
                "php": "^7.0"
            },
            "require-dev": {
                "phpunit/phpunit": "^6.0"
            },
            "type": "library",
            "extra": {
                "branch-alias": {
                    "dev-master": "1.1-dev"
                }
            },
            "autoload": {
                "classmap": [
                    "src/"
                ]
            },
            "notification-url": "https://packagist.org/downloads/",
            "license": [
                "BSD-3-Clause"
            ],
            "authors": [
                {
                    "name": "Sebastian Bergmann",
                    "email": "sebastian@phpunit.de"
                }
            ],
            "description": "Allows reflection of object attributes, including inherited and non-public ones",
            "homepage": "https://github.com/sebastianbergmann/object-reflector/",
            "time": "2017-03-29T09:07:27+00:00"
        },
        {
            "name": "sebastian/recursion-context",
            "version": "3.0.0",
            "source": {
                "type": "git",
                "url": "https://github.com/sebastianbergmann/recursion-context.git",
                "reference": "5b0cd723502bac3b006cbf3dbf7a1e3fcefe4fa8"
            },
            "dist": {
                "type": "zip",
                "url": "https://api.github.com/repos/sebastianbergmann/recursion-context/zipball/5b0cd723502bac3b006cbf3dbf7a1e3fcefe4fa8",
                "reference": "5b0cd723502bac3b006cbf3dbf7a1e3fcefe4fa8",
                "shasum": ""
            },
            "require": {
                "php": "^7.0"
            },
            "require-dev": {
                "phpunit/phpunit": "^6.0"
            },
            "type": "library",
            "extra": {
                "branch-alias": {
                    "dev-master": "3.0.x-dev"
                }
            },
            "autoload": {
                "classmap": [
                    "src/"
                ]
            },
            "notification-url": "https://packagist.org/downloads/",
            "license": [
                "BSD-3-Clause"
            ],
            "authors": [
                {
                    "name": "Jeff Welch",
                    "email": "whatthejeff@gmail.com"
                },
                {
                    "name": "Sebastian Bergmann",
                    "email": "sebastian@phpunit.de"
                },
                {
                    "name": "Adam Harvey",
                    "email": "aharvey@php.net"
                }
            ],
            "description": "Provides functionality to recursively process PHP variables",
            "homepage": "http://www.github.com/sebastianbergmann/recursion-context",
            "time": "2017-03-03T06:23:57+00:00"
        },
        {
            "name": "sebastian/resource-operations",
            "version": "1.0.0",
            "source": {
                "type": "git",
                "url": "https://github.com/sebastianbergmann/resource-operations.git",
                "reference": "ce990bb21759f94aeafd30209e8cfcdfa8bc3f52"
            },
            "dist": {
                "type": "zip",
                "url": "https://api.github.com/repos/sebastianbergmann/resource-operations/zipball/ce990bb21759f94aeafd30209e8cfcdfa8bc3f52",
                "reference": "ce990bb21759f94aeafd30209e8cfcdfa8bc3f52",
                "shasum": ""
            },
            "require": {
                "php": ">=5.6.0"
            },
            "type": "library",
            "extra": {
                "branch-alias": {
                    "dev-master": "1.0.x-dev"
                }
            },
            "autoload": {
                "classmap": [
                    "src/"
                ]
            },
            "notification-url": "https://packagist.org/downloads/",
            "license": [
                "BSD-3-Clause"
            ],
            "authors": [
                {
                    "name": "Sebastian Bergmann",
                    "email": "sebastian@phpunit.de"
                }
            ],
            "description": "Provides a list of PHP built-in functions that operate on resources",
            "homepage": "https://www.github.com/sebastianbergmann/resource-operations",
            "time": "2015-07-28T20:34:47+00:00"
        },
        {
            "name": "sebastian/version",
            "version": "2.0.1",
            "source": {
                "type": "git",
                "url": "https://github.com/sebastianbergmann/version.git",
                "reference": "99732be0ddb3361e16ad77b68ba41efc8e979019"
            },
            "dist": {
                "type": "zip",
                "url": "https://api.github.com/repos/sebastianbergmann/version/zipball/99732be0ddb3361e16ad77b68ba41efc8e979019",
                "reference": "99732be0ddb3361e16ad77b68ba41efc8e979019",
                "shasum": ""
            },
            "require": {
                "php": ">=5.6"
            },
            "type": "library",
            "extra": {
                "branch-alias": {
                    "dev-master": "2.0.x-dev"
                }
            },
            "autoload": {
                "classmap": [
                    "src/"
                ]
            },
            "notification-url": "https://packagist.org/downloads/",
            "license": [
                "BSD-3-Clause"
            ],
            "authors": [
                {
                    "name": "Sebastian Bergmann",
                    "email": "sebastian@phpunit.de",
                    "role": "lead"
                }
            ],
            "description": "Library that helps with managing the version number of Git-hosted PHP projects",
            "homepage": "https://github.com/sebastianbergmann/version",
            "time": "2016-10-03T07:35:21+00:00"
        },
        {
            "name": "squizlabs/php_codesniffer",
            "version": "2.9.1",
            "source": {
                "type": "git",
                "url": "https://github.com/squizlabs/PHP_CodeSniffer.git",
                "reference": "dcbed1074f8244661eecddfc2a675430d8d33f62"
            },
            "dist": {
                "type": "zip",
                "url": "https://api.github.com/repos/squizlabs/PHP_CodeSniffer/zipball/dcbed1074f8244661eecddfc2a675430d8d33f62",
                "reference": "dcbed1074f8244661eecddfc2a675430d8d33f62",
                "shasum": ""
            },
            "require": {
                "ext-simplexml": "*",
                "ext-tokenizer": "*",
                "ext-xmlwriter": "*",
                "php": ">=5.1.2"
            },
            "require-dev": {
                "phpunit/phpunit": "~4.0"
            },
            "bin": [
                "scripts/phpcs",
                "scripts/phpcbf"
            ],
            "type": "library",
            "extra": {
                "branch-alias": {
                    "dev-master": "2.x-dev"
                }
            },
            "autoload": {
                "classmap": [
                    "CodeSniffer.php",
                    "CodeSniffer/CLI.php",
                    "CodeSniffer/Exception.php",
                    "CodeSniffer/File.php",
                    "CodeSniffer/Fixer.php",
                    "CodeSniffer/Report.php",
                    "CodeSniffer/Reporting.php",
                    "CodeSniffer/Sniff.php",
                    "CodeSniffer/Tokens.php",
                    "CodeSniffer/Reports/",
                    "CodeSniffer/Tokenizers/",
                    "CodeSniffer/DocGenerators/",
                    "CodeSniffer/Standards/AbstractPatternSniff.php",
                    "CodeSniffer/Standards/AbstractScopeSniff.php",
                    "CodeSniffer/Standards/AbstractVariableSniff.php",
                    "CodeSniffer/Standards/IncorrectPatternException.php",
                    "CodeSniffer/Standards/Generic/Sniffs/",
                    "CodeSniffer/Standards/MySource/Sniffs/",
                    "CodeSniffer/Standards/PEAR/Sniffs/",
                    "CodeSniffer/Standards/PSR1/Sniffs/",
                    "CodeSniffer/Standards/PSR2/Sniffs/",
                    "CodeSniffer/Standards/Squiz/Sniffs/",
                    "CodeSniffer/Standards/Zend/Sniffs/"
                ]
            },
            "notification-url": "https://packagist.org/downloads/",
            "license": [
                "BSD-3-Clause"
            ],
            "authors": [
                {
                    "name": "Greg Sherwood",
                    "role": "lead"
                }
            ],
            "description": "PHP_CodeSniffer tokenizes PHP, JavaScript and CSS files and detects violations of a defined set of coding standards.",
            "homepage": "http://www.squizlabs.com/php-codesniffer",
            "keywords": [
                "phpcs",
                "standards"
            ],
            "time": "2017-05-22T02:43:20+00:00"
        },
        {
            "name": "theseer/tokenizer",
            "version": "1.1.0",
            "source": {
                "type": "git",
                "url": "https://github.com/theseer/tokenizer.git",
                "reference": "cb2f008f3f05af2893a87208fe6a6c4985483f8b"
            },
            "dist": {
                "type": "zip",
                "url": "https://api.github.com/repos/theseer/tokenizer/zipball/cb2f008f3f05af2893a87208fe6a6c4985483f8b",
                "reference": "cb2f008f3f05af2893a87208fe6a6c4985483f8b",
                "shasum": ""
            },
            "require": {
                "ext-dom": "*",
                "ext-tokenizer": "*",
                "ext-xmlwriter": "*",
                "php": "^7.0"
            },
            "type": "library",
            "autoload": {
                "classmap": [
                    "src/"
                ]
            },
            "notification-url": "https://packagist.org/downloads/",
            "license": [
                "BSD-3-Clause"
            ],
            "authors": [
                {
                    "name": "Arne Blankerts",
                    "email": "arne@blankerts.de",
                    "role": "Developer"
                }
            ],
            "description": "A small library for converting tokenized PHP source code into XML and potentially other formats",
            "time": "2017-04-07T12:08:54+00:00"
        },
        {
            "name": "webmozart/assert",
            "version": "1.3.0",
            "source": {
                "type": "git",
                "url": "https://github.com/webmozart/assert.git",
                "reference": "0df1908962e7a3071564e857d86874dad1ef204a"
            },
            "dist": {
                "type": "zip",
                "url": "https://api.github.com/repos/webmozart/assert/zipball/0df1908962e7a3071564e857d86874dad1ef204a",
                "reference": "0df1908962e7a3071564e857d86874dad1ef204a",
                "shasum": ""
            },
            "require": {
                "php": "^5.3.3 || ^7.0"
            },
            "require-dev": {
                "phpunit/phpunit": "^4.6",
                "sebastian/version": "^1.0.1"
            },
            "type": "library",
            "extra": {
                "branch-alias": {
                    "dev-master": "1.3-dev"
                }
            },
            "autoload": {
                "psr-4": {
                    "Webmozart\\Assert\\": "src/"
                }
            },
            "notification-url": "https://packagist.org/downloads/",
            "license": [
                "MIT"
            ],
            "authors": [
                {
                    "name": "Bernhard Schussek",
                    "email": "bschussek@gmail.com"
                }
            ],
            "description": "Assertions to validate method input/output with nice error messages.",
            "keywords": [
                "assert",
                "check",
                "validate"
            ],
            "time": "2018-01-29T19:49:41+00:00"
        },
        {
            "name": "zendframework/zend-coding-standard",
            "version": "1.0.0",
            "source": {
                "type": "git",
                "url": "https://github.com/zendframework/zend-coding-standard.git",
                "reference": "893316d2904e93f1c74c1384b6d7d57778299cb6"
            },
            "dist": {
                "type": "zip",
                "url": "https://api.github.com/repos/zendframework/zend-coding-standard/zipball/893316d2904e93f1c74c1384b6d7d57778299cb6",
                "reference": "893316d2904e93f1c74c1384b6d7d57778299cb6",
                "shasum": ""
            },
            "require": {
                "squizlabs/php_codesniffer": "^2.7"
            },
            "type": "library",
            "notification-url": "https://packagist.org/downloads/",
            "license": [
                "BSD-3-Clause"
            ],
            "description": "Zend Framework coding standard",
            "keywords": [
                "Coding Standard",
                "zf"
            ],
            "time": "2016-11-09T21:30:43+00:00"
        }
    ],
    "aliases": [],
    "minimum-stability": "stable",
    "stability-flags": [],
    "prefer-stable": false,
    "prefer-lowest": false,
    "platform": {
        "php": "^7.1"
    },
    "platform-dev": {
        "ext-dom": "*",
        "ext-libxml": "*"
    }
}<|MERGE_RESOLUTION|>--- conflicted
+++ resolved
@@ -4,11 +4,7 @@
         "Read more about it at https://getcomposer.org/doc/01-basic-usage.md#installing-dependencies",
         "This file is @generated automatically"
     ],
-<<<<<<< HEAD
-    "content-hash": "72e0c6d9f18de7e2c393ba3879d82cb0",
-=======
-    "content-hash": "6a979d48e42840de5442a250eb48ea3c",
->>>>>>> c0acf7a7
+    "content-hash": "1abfc405a4490d7e37c008dbeeeb3014",
     "packages": [
         {
             "name": "psr/http-message",
@@ -118,25 +114,28 @@
         },
         {
             "name": "myclabs/deep-copy",
-            "version": "1.7.0",
+            "version": "1.8.1",
             "source": {
                 "type": "git",
                 "url": "https://github.com/myclabs/DeepCopy.git",
-                "reference": "3b8a3a99ba1f6a3952ac2747d989303cbd6b7a3e"
-            },
-            "dist": {
-                "type": "zip",
-                "url": "https://api.github.com/repos/myclabs/DeepCopy/zipball/3b8a3a99ba1f6a3952ac2747d989303cbd6b7a3e",
-                "reference": "3b8a3a99ba1f6a3952ac2747d989303cbd6b7a3e",
-                "shasum": ""
-            },
-            "require": {
-                "php": "^5.6 || ^7.0"
+                "reference": "3e01bdad3e18354c3dce54466b7fbe33a9f9f7f8"
+            },
+            "dist": {
+                "type": "zip",
+                "url": "https://api.github.com/repos/myclabs/DeepCopy/zipball/3e01bdad3e18354c3dce54466b7fbe33a9f9f7f8",
+                "reference": "3e01bdad3e18354c3dce54466b7fbe33a9f9f7f8",
+                "shasum": ""
+            },
+            "require": {
+                "php": "^7.1"
+            },
+            "replace": {
+                "myclabs/deep-copy": "self.version"
             },
             "require-dev": {
                 "doctrine/collections": "^1.0",
                 "doctrine/common": "^2.6",
-                "phpunit/phpunit": "^4.1"
+                "phpunit/phpunit": "^7.1"
             },
             "type": "library",
             "autoload": {
@@ -159,7 +158,7 @@
                 "object",
                 "object graph"
             ],
-            "time": "2017-10-19T19:58:43+00:00"
+            "time": "2018-06-11T23:09:50+00:00"
         },
         {
             "name": "phar-io/manifest",
@@ -480,23 +479,23 @@
         },
         {
             "name": "phpunit/php-code-coverage",
-            "version": "6.0.5",
+            "version": "6.0.7",
             "source": {
                 "type": "git",
                 "url": "https://github.com/sebastianbergmann/php-code-coverage.git",
-                "reference": "4cab20a326d14de7575a8e235c70d879b569a57a"
-            },
-            "dist": {
-                "type": "zip",
-                "url": "https://api.github.com/repos/sebastianbergmann/php-code-coverage/zipball/4cab20a326d14de7575a8e235c70d879b569a57a",
-                "reference": "4cab20a326d14de7575a8e235c70d879b569a57a",
+                "reference": "865662550c384bc1db7e51d29aeda1c2c161d69a"
+            },
+            "dist": {
+                "type": "zip",
+                "url": "https://api.github.com/repos/sebastianbergmann/php-code-coverage/zipball/865662550c384bc1db7e51d29aeda1c2c161d69a",
+                "reference": "865662550c384bc1db7e51d29aeda1c2c161d69a",
                 "shasum": ""
             },
             "require": {
                 "ext-dom": "*",
                 "ext-xmlwriter": "*",
                 "php": "^7.1",
-                "phpunit/php-file-iterator": "^1.4.2",
+                "phpunit/php-file-iterator": "^2.0",
                 "phpunit/php-text-template": "^1.2.1",
                 "phpunit/php-token-stream": "^3.0",
                 "sebastian/code-unit-reverse-lookup": "^1.0.1",
@@ -539,44 +538,44 @@
                 "testing",
                 "xunit"
             ],
-            "time": "2018-05-28T11:49:20+00:00"
+            "time": "2018-06-01T07:51:50+00:00"
         },
         {
             "name": "phpunit/php-file-iterator",
-            "version": "1.4.5",
+            "version": "2.0.1",
             "source": {
                 "type": "git",
                 "url": "https://github.com/sebastianbergmann/php-file-iterator.git",
-                "reference": "730b01bc3e867237eaac355e06a36b85dd93a8b4"
-            },
-            "dist": {
-                "type": "zip",
-                "url": "https://api.github.com/repos/sebastianbergmann/php-file-iterator/zipball/730b01bc3e867237eaac355e06a36b85dd93a8b4",
-                "reference": "730b01bc3e867237eaac355e06a36b85dd93a8b4",
-                "shasum": ""
-            },
-            "require": {
-                "php": ">=5.3.3"
-            },
-            "type": "library",
-            "extra": {
-                "branch-alias": {
-                    "dev-master": "1.4.x-dev"
-                }
-            },
-            "autoload": {
-                "classmap": [
-                    "src/"
-                ]
-            },
-            "notification-url": "https://packagist.org/downloads/",
-            "license": [
-                "BSD-3-Clause"
-            ],
-            "authors": [
-                {
-                    "name": "Sebastian Bergmann",
-                    "email": "sb@sebastian-bergmann.de",
+                "reference": "cecbc684605bb0cc288828eb5d65d93d5c676d3c"
+            },
+            "dist": {
+                "type": "zip",
+                "url": "https://api.github.com/repos/sebastianbergmann/php-file-iterator/zipball/cecbc684605bb0cc288828eb5d65d93d5c676d3c",
+                "reference": "cecbc684605bb0cc288828eb5d65d93d5c676d3c",
+                "shasum": ""
+            },
+            "require": {
+                "php": "^7.1"
+            },
+            "type": "library",
+            "extra": {
+                "branch-alias": {
+                    "dev-master": "2.0.x-dev"
+                }
+            },
+            "autoload": {
+                "classmap": [
+                    "src/"
+                ]
+            },
+            "notification-url": "https://packagist.org/downloads/",
+            "license": [
+                "BSD-3-Clause"
+            ],
+            "authors": [
+                {
+                    "name": "Sebastian Bergmann",
+                    "email": "sebastian@phpunit.de",
                     "role": "lead"
                 }
             ],
@@ -586,7 +585,7 @@
                 "filesystem",
                 "iterator"
             ],
-            "time": "2017-11-27T13:52:08+00:00"
+            "time": "2018-06-11T11:44:00+00:00"
         },
         {
             "name": "phpunit/php-text-template",
@@ -729,34 +728,34 @@
         },
         {
             "name": "phpunit/phpunit",
-            "version": "7.1.5",
+            "version": "7.2.6",
             "source": {
                 "type": "git",
                 "url": "https://github.com/sebastianbergmann/phpunit.git",
-                "reference": "ca64dba53b88aba6af32aebc6b388068db95c435"
-            },
-            "dist": {
-                "type": "zip",
-                "url": "https://api.github.com/repos/sebastianbergmann/phpunit/zipball/ca64dba53b88aba6af32aebc6b388068db95c435",
-                "reference": "ca64dba53b88aba6af32aebc6b388068db95c435",
-                "shasum": ""
-            },
-            "require": {
+                "reference": "400a3836ee549ae6f665323ac3f21e27eac7155f"
+            },
+            "dist": {
+                "type": "zip",
+                "url": "https://api.github.com/repos/sebastianbergmann/phpunit/zipball/400a3836ee549ae6f665323ac3f21e27eac7155f",
+                "reference": "400a3836ee549ae6f665323ac3f21e27eac7155f",
+                "shasum": ""
+            },
+            "require": {
+                "doctrine/instantiator": "^1.1",
                 "ext-dom": "*",
                 "ext-json": "*",
                 "ext-libxml": "*",
                 "ext-mbstring": "*",
                 "ext-xml": "*",
-                "myclabs/deep-copy": "^1.6.1",
+                "myclabs/deep-copy": "^1.7",
                 "phar-io/manifest": "^1.0.1",
                 "phar-io/version": "^1.0",
                 "php": "^7.1",
                 "phpspec/prophecy": "^1.7",
-                "phpunit/php-code-coverage": "^6.0.1",
-                "phpunit/php-file-iterator": "^1.4.3",
+                "phpunit/php-code-coverage": "^6.0.7",
+                "phpunit/php-file-iterator": "^2.0.1",
                 "phpunit/php-text-template": "^1.2.1",
                 "phpunit/php-timer": "^2.0",
-                "phpunit/phpunit-mock-objects": "^6.1.1",
                 "sebastian/comparator": "^3.0",
                 "sebastian/diff": "^3.0",
                 "sebastian/environment": "^3.1",
@@ -766,10 +765,14 @@
                 "sebastian/resource-operations": "^1.0",
                 "sebastian/version": "^2.0.1"
             },
+            "conflict": {
+                "phpunit/phpunit-mock-objects": "*"
+            },
             "require-dev": {
                 "ext-pdo": "*"
             },
             "suggest": {
+                "ext-soap": "*",
                 "ext-xdebug": "*",
                 "phpunit/php-invoker": "^2.0"
             },
@@ -779,7 +782,7 @@
             "type": "library",
             "extra": {
                 "branch-alias": {
-                    "dev-master": "7.1-dev"
+                    "dev-master": "7.2-dev"
                 }
             },
             "autoload": {
@@ -805,63 +808,7 @@
                 "testing",
                 "xunit"
             ],
-            "time": "2018-04-29T15:09:19+00:00"
-        },
-        {
-            "name": "phpunit/phpunit-mock-objects",
-            "version": "6.1.2",
-            "source": {
-                "type": "git",
-                "url": "https://github.com/sebastianbergmann/phpunit-mock-objects.git",
-                "reference": "f9756fd4f43f014cb2dca98deeaaa8ce5500a36e"
-            },
-            "dist": {
-                "type": "zip",
-                "url": "https://api.github.com/repos/sebastianbergmann/phpunit-mock-objects/zipball/f9756fd4f43f014cb2dca98deeaaa8ce5500a36e",
-                "reference": "f9756fd4f43f014cb2dca98deeaaa8ce5500a36e",
-                "shasum": ""
-            },
-            "require": {
-                "doctrine/instantiator": "^1.0.5",
-                "php": "^7.1",
-                "phpunit/php-text-template": "^1.2.1",
-                "sebastian/exporter": "^3.1"
-            },
-            "require-dev": {
-                "phpunit/phpunit": "^7.0"
-            },
-            "suggest": {
-                "ext-soap": "*"
-            },
-            "type": "library",
-            "extra": {
-                "branch-alias": {
-                    "dev-master": "6.1-dev"
-                }
-            },
-            "autoload": {
-                "classmap": [
-                    "src/"
-                ]
-            },
-            "notification-url": "https://packagist.org/downloads/",
-            "license": [
-                "BSD-3-Clause"
-            ],
-            "authors": [
-                {
-                    "name": "Sebastian Bergmann",
-                    "email": "sebastian@phpunit.de",
-                    "role": "lead"
-                }
-            ],
-            "description": "Mock Object library for PHPUnit",
-            "homepage": "https://github.com/sebastianbergmann/phpunit-mock-objects/",
-            "keywords": [
-                "mock",
-                "xunit"
-            ],
-            "time": "2018-05-29T13:54:20+00:00"
+            "time": "2018-06-21T13:13:39+00:00"
         },
         {
             "name": "sebastian/code-unit-reverse-lookup",
@@ -910,16 +857,16 @@
         },
         {
             "name": "sebastian/comparator",
-            "version": "3.0.0",
+            "version": "3.0.1",
             "source": {
                 "type": "git",
                 "url": "https://github.com/sebastianbergmann/comparator.git",
-                "reference": "ed5fd2281113729f1ebcc64d101ad66028aeb3d5"
-            },
-            "dist": {
-                "type": "zip",
-                "url": "https://api.github.com/repos/sebastianbergmann/comparator/zipball/ed5fd2281113729f1ebcc64d101ad66028aeb3d5",
-                "reference": "ed5fd2281113729f1ebcc64d101ad66028aeb3d5",
+                "reference": "591a30922f54656695e59b1f39501aec513403da"
+            },
+            "dist": {
+                "type": "zip",
+                "url": "https://api.github.com/repos/sebastianbergmann/comparator/zipball/591a30922f54656695e59b1f39501aec513403da",
+                "reference": "591a30922f54656695e59b1f39501aec513403da",
                 "shasum": ""
             },
             "require": {
@@ -970,20 +917,20 @@
                 "compare",
                 "equality"
             ],
-            "time": "2018-04-18T13:33:00+00:00"
+            "time": "2018-06-14T15:05:28+00:00"
         },
         {
             "name": "sebastian/diff",
-            "version": "3.0.0",
+            "version": "3.0.1",
             "source": {
                 "type": "git",
                 "url": "https://github.com/sebastianbergmann/diff.git",
-                "reference": "e09160918c66281713f1c324c1f4c4c3037ba1e8"
-            },
-            "dist": {
-                "type": "zip",
-                "url": "https://api.github.com/repos/sebastianbergmann/diff/zipball/e09160918c66281713f1c324c1f4c4c3037ba1e8",
-                "reference": "e09160918c66281713f1c324c1f4c4c3037ba1e8",
+                "reference": "366541b989927187c4ca70490a35615d3fef2dce"
+            },
+            "dist": {
+                "type": "zip",
+                "url": "https://api.github.com/repos/sebastianbergmann/diff/zipball/366541b989927187c4ca70490a35615d3fef2dce",
+                "reference": "366541b989927187c4ca70490a35615d3fef2dce",
                 "shasum": ""
             },
             "require": {
@@ -1026,7 +973,7 @@
                 "unidiff",
                 "unified diff"
             ],
-            "time": "2018-02-01T13:45:15+00:00"
+            "time": "2018-06-10T07:54:39+00:00"
         },
         {
             "name": "sebastian/environment",
