--- conflicted
+++ resolved
@@ -4,11 +4,7 @@
         "Read more about it at https://getcomposer.org/doc/01-basic-usage.md#installing-dependencies",
         "This file is @generated automatically"
     ],
-<<<<<<< HEAD
-    "content-hash": "1abfc405a4490d7e37c008dbeeeb3014",
-=======
-    "content-hash": "7ca0087aabf01eb8dbf67e0ae741f2f2",
->>>>>>> 75f02266
+    "content-hash": "0727246a3cdf80b2bb87748aa12ec6b9",
     "packages": [
         {
             "name": "psr/http-message",
@@ -118,7 +114,6 @@
         },
         {
             "name": "myclabs/deep-copy",
-<<<<<<< HEAD
             "version": "1.8.1",
             "source": {
                 "type": "git",
@@ -136,31 +131,11 @@
             },
             "replace": {
                 "myclabs/deep-copy": "self.version"
-=======
-            "version": "1.7.0",
-            "source": {
-                "type": "git",
-                "url": "https://github.com/myclabs/DeepCopy.git",
-                "reference": "3b8a3a99ba1f6a3952ac2747d989303cbd6b7a3e"
-            },
-            "dist": {
-                "type": "zip",
-                "url": "https://api.github.com/repos/myclabs/DeepCopy/zipball/3b8a3a99ba1f6a3952ac2747d989303cbd6b7a3e",
-                "reference": "3b8a3a99ba1f6a3952ac2747d989303cbd6b7a3e",
-                "shasum": ""
-            },
-            "require": {
-                "php": "^5.6 || ^7.0"
->>>>>>> 75f02266
             },
             "require-dev": {
                 "doctrine/collections": "^1.0",
                 "doctrine/common": "^2.6",
-<<<<<<< HEAD
                 "phpunit/phpunit": "^7.1"
-=======
-                "phpunit/phpunit": "^4.1"
->>>>>>> 75f02266
             },
             "type": "library",
             "autoload": {
@@ -183,30 +158,26 @@
                 "object",
                 "object graph"
             ],
-<<<<<<< HEAD
             "time": "2018-06-11T23:09:50+00:00"
-=======
-            "time": "2017-10-19T19:58:43+00:00"
->>>>>>> 75f02266
         },
         {
             "name": "phar-io/manifest",
-            "version": "1.0.1",
+            "version": "1.0.3",
             "source": {
                 "type": "git",
                 "url": "https://github.com/phar-io/manifest.git",
-                "reference": "2df402786ab5368a0169091f61a7c1e0eb6852d0"
-            },
-            "dist": {
-                "type": "zip",
-                "url": "https://api.github.com/repos/phar-io/manifest/zipball/2df402786ab5368a0169091f61a7c1e0eb6852d0",
-                "reference": "2df402786ab5368a0169091f61a7c1e0eb6852d0",
+                "reference": "7761fcacf03b4d4f16e7ccb606d4879ca431fcf4"
+            },
+            "dist": {
+                "type": "zip",
+                "url": "https://api.github.com/repos/phar-io/manifest/zipball/7761fcacf03b4d4f16e7ccb606d4879ca431fcf4",
+                "reference": "7761fcacf03b4d4f16e7ccb606d4879ca431fcf4",
                 "shasum": ""
             },
             "require": {
                 "ext-dom": "*",
                 "ext-phar": "*",
-                "phar-io/version": "^1.0.1",
+                "phar-io/version": "^2.0",
                 "php": "^5.6 || ^7.0"
             },
             "type": "library",
@@ -242,20 +213,20 @@
                 }
             ],
             "description": "Component for reading phar.io manifest information from a PHP Archive (PHAR)",
-            "time": "2017-03-05T18:14:27+00:00"
+            "time": "2018-07-08T19:23:20+00:00"
         },
         {
             "name": "phar-io/version",
-            "version": "1.0.1",
+            "version": "2.0.1",
             "source": {
                 "type": "git",
                 "url": "https://github.com/phar-io/version.git",
-                "reference": "a70c0ced4be299a63d32fa96d9281d03e94041df"
-            },
-            "dist": {
-                "type": "zip",
-                "url": "https://api.github.com/repos/phar-io/version/zipball/a70c0ced4be299a63d32fa96d9281d03e94041df",
-                "reference": "a70c0ced4be299a63d32fa96d9281d03e94041df",
+                "reference": "45a2ec53a73c70ce41d55cedef9063630abaf1b6"
+            },
+            "dist": {
+                "type": "zip",
+                "url": "https://api.github.com/repos/phar-io/version/zipball/45a2ec53a73c70ce41d55cedef9063630abaf1b6",
+                "reference": "45a2ec53a73c70ce41d55cedef9063630abaf1b6",
                 "shasum": ""
             },
             "require": {
@@ -289,7 +260,7 @@
                 }
             ],
             "description": "Library for handling version information and constraints",
-            "time": "2017-03-05T17:38:23+00:00"
+            "time": "2018-07-08T19:19:57+00:00"
         },
         {
             "name": "php-http/psr7-integration-tests",
@@ -500,16 +471,16 @@
         },
         {
             "name": "phpspec/prophecy",
-            "version": "1.7.6",
+            "version": "1.8.0",
             "source": {
                 "type": "git",
                 "url": "https://github.com/phpspec/prophecy.git",
-                "reference": "33a7e3c4fda54e912ff6338c48823bd5c0f0b712"
-            },
-            "dist": {
-                "type": "zip",
-                "url": "https://api.github.com/repos/phpspec/prophecy/zipball/33a7e3c4fda54e912ff6338c48823bd5c0f0b712",
-                "reference": "33a7e3c4fda54e912ff6338c48823bd5c0f0b712",
+                "reference": "4ba436b55987b4bf311cb7c6ba82aa528aac0a06"
+            },
+            "dist": {
+                "type": "zip",
+                "url": "https://api.github.com/repos/phpspec/prophecy/zipball/4ba436b55987b4bf311cb7c6ba82aa528aac0a06",
+                "reference": "4ba436b55987b4bf311cb7c6ba82aa528aac0a06",
                 "shasum": ""
             },
             "require": {
@@ -521,12 +492,12 @@
             },
             "require-dev": {
                 "phpspec/phpspec": "^2.5|^3.2",
-                "phpunit/phpunit": "^4.8.35 || ^5.7 || ^6.5"
-            },
-            "type": "library",
-            "extra": {
-                "branch-alias": {
-                    "dev-master": "1.7.x-dev"
+                "phpunit/phpunit": "^4.8.35 || ^5.7 || ^6.5 || ^7.1"
+            },
+            "type": "library",
+            "extra": {
+                "branch-alias": {
+                    "dev-master": "1.8.x-dev"
                 }
             },
             "autoload": {
@@ -559,11 +530,10 @@
                 "spy",
                 "stub"
             ],
-            "time": "2018-04-18T13:57:24+00:00"
+            "time": "2018-08-05T17:53:17+00:00"
         },
         {
             "name": "phpunit/php-code-coverage",
-<<<<<<< HEAD
             "version": "6.0.7",
             "source": {
                 "type": "git",
@@ -574,18 +544,6 @@
                 "type": "zip",
                 "url": "https://api.github.com/repos/sebastianbergmann/php-code-coverage/zipball/865662550c384bc1db7e51d29aeda1c2c161d69a",
                 "reference": "865662550c384bc1db7e51d29aeda1c2c161d69a",
-=======
-            "version": "5.3.2",
-            "source": {
-                "type": "git",
-                "url": "https://github.com/sebastianbergmann/php-code-coverage.git",
-                "reference": "c89677919c5dd6d3b3852f230a663118762218ac"
-            },
-            "dist": {
-                "type": "zip",
-                "url": "https://api.github.com/repos/sebastianbergmann/php-code-coverage/zipball/c89677919c5dd6d3b3852f230a663118762218ac",
-                "reference": "c89677919c5dd6d3b3852f230a663118762218ac",
->>>>>>> 75f02266
                 "shasum": ""
             },
             "require": {
@@ -594,22 +552,14 @@
                 "php": "^7.1",
                 "phpunit/php-file-iterator": "^2.0",
                 "phpunit/php-text-template": "^1.2.1",
-<<<<<<< HEAD
                 "phpunit/php-token-stream": "^3.0",
-=======
-                "phpunit/php-token-stream": "^2.0.1",
->>>>>>> 75f02266
                 "sebastian/code-unit-reverse-lookup": "^1.0.1",
                 "sebastian/environment": "^3.1",
                 "sebastian/version": "^2.0.1",
                 "theseer/tokenizer": "^1.1"
             },
             "require-dev": {
-<<<<<<< HEAD
                 "phpunit/phpunit": "^7.0"
-=======
-                "phpunit/phpunit": "^6.0"
->>>>>>> 75f02266
             },
             "suggest": {
                 "ext-xdebug": "^2.6.0"
@@ -617,11 +567,7 @@
             "type": "library",
             "extra": {
                 "branch-alias": {
-<<<<<<< HEAD
                     "dev-master": "6.0-dev"
-=======
-                    "dev-master": "5.3.x-dev"
->>>>>>> 75f02266
                 }
             },
             "autoload": {
@@ -647,7 +593,6 @@
                 "testing",
                 "xunit"
             ],
-<<<<<<< HEAD
             "time": "2018-06-01T07:51:50+00:00"
         },
         {
@@ -662,22 +607,6 @@
                 "type": "zip",
                 "url": "https://api.github.com/repos/sebastianbergmann/php-file-iterator/zipball/cecbc684605bb0cc288828eb5d65d93d5c676d3c",
                 "reference": "cecbc684605bb0cc288828eb5d65d93d5c676d3c",
-=======
-            "time": "2018-04-06T15:36:58+00:00"
-        },
-        {
-            "name": "phpunit/php-file-iterator",
-            "version": "1.4.5",
-            "source": {
-                "type": "git",
-                "url": "https://github.com/sebastianbergmann/php-file-iterator.git",
-                "reference": "730b01bc3e867237eaac355e06a36b85dd93a8b4"
-            },
-            "dist": {
-                "type": "zip",
-                "url": "https://api.github.com/repos/sebastianbergmann/php-file-iterator/zipball/730b01bc3e867237eaac355e06a36b85dd93a8b4",
-                "reference": "730b01bc3e867237eaac355e06a36b85dd93a8b4",
->>>>>>> 75f02266
                 "shasum": ""
             },
             "require": {
@@ -711,11 +640,7 @@
                 "filesystem",
                 "iterator"
             ],
-<<<<<<< HEAD
             "time": "2018-06-11T11:44:00+00:00"
-=======
-            "time": "2017-11-27T13:52:08+00:00"
->>>>>>> 75f02266
         },
         {
             "name": "phpunit/php-text-template",
@@ -809,7 +734,6 @@
         },
         {
             "name": "phpunit/php-token-stream",
-<<<<<<< HEAD
             "version": "3.0.0",
             "source": {
                 "type": "git",
@@ -820,18 +744,6 @@
                 "type": "zip",
                 "url": "https://api.github.com/repos/sebastianbergmann/php-token-stream/zipball/21ad88bbba7c3d93530d93994e0a33cd45f02ace",
                 "reference": "21ad88bbba7c3d93530d93994e0a33cd45f02ace",
-=======
-            "version": "2.0.2",
-            "source": {
-                "type": "git",
-                "url": "https://github.com/sebastianbergmann/php-token-stream.git",
-                "reference": "791198a2c6254db10131eecfe8c06670700904db"
-            },
-            "dist": {
-                "type": "zip",
-                "url": "https://api.github.com/repos/sebastianbergmann/php-token-stream/zipball/791198a2c6254db10131eecfe8c06670700904db",
-                "reference": "791198a2c6254db10131eecfe8c06670700904db",
->>>>>>> 75f02266
                 "shasum": ""
             },
             "require": {
@@ -867,37 +779,20 @@
             "keywords": [
                 "tokenizer"
             ],
-<<<<<<< HEAD
             "time": "2018-02-01T13:16:43+00:00"
         },
         {
             "name": "phpunit/phpunit",
-            "version": "7.2.6",
+            "version": "7.3.4",
             "source": {
                 "type": "git",
                 "url": "https://github.com/sebastianbergmann/phpunit.git",
-                "reference": "400a3836ee549ae6f665323ac3f21e27eac7155f"
-            },
-            "dist": {
-                "type": "zip",
-                "url": "https://api.github.com/repos/sebastianbergmann/phpunit/zipball/400a3836ee549ae6f665323ac3f21e27eac7155f",
-                "reference": "400a3836ee549ae6f665323ac3f21e27eac7155f",
-=======
-            "time": "2017-11-27T05:48:46+00:00"
-        },
-        {
-            "name": "phpunit/phpunit",
-            "version": "6.5.9",
-            "source": {
-                "type": "git",
-                "url": "https://github.com/sebastianbergmann/phpunit.git",
-                "reference": "093ca5508174cd8ab8efe44fd1dde447adfdec8f"
-            },
-            "dist": {
-                "type": "zip",
-                "url": "https://api.github.com/repos/sebastianbergmann/phpunit/zipball/093ca5508174cd8ab8efe44fd1dde447adfdec8f",
-                "reference": "093ca5508174cd8ab8efe44fd1dde447adfdec8f",
->>>>>>> 75f02266
+                "reference": "0356331bf62896dc56e3a15030b23b73f38b2935"
+            },
+            "dist": {
+                "type": "zip",
+                "url": "https://api.github.com/repos/sebastianbergmann/phpunit/zipball/0356331bf62896dc56e3a15030b23b73f38b2935",
+                "reference": "0356331bf62896dc56e3a15030b23b73f38b2935",
                 "shasum": ""
             },
             "require": {
@@ -908,26 +803,16 @@
                 "ext-mbstring": "*",
                 "ext-xml": "*",
                 "myclabs/deep-copy": "^1.7",
-                "phar-io/manifest": "^1.0.1",
-                "phar-io/version": "^1.0",
+                "phar-io/manifest": "^1.0.2",
+                "phar-io/version": "^2.0",
                 "php": "^7.1",
                 "phpspec/prophecy": "^1.7",
-<<<<<<< HEAD
                 "phpunit/php-code-coverage": "^6.0.7",
                 "phpunit/php-file-iterator": "^2.0.1",
                 "phpunit/php-text-template": "^1.2.1",
                 "phpunit/php-timer": "^2.0",
                 "sebastian/comparator": "^3.0",
                 "sebastian/diff": "^3.0",
-=======
-                "phpunit/php-code-coverage": "^5.3",
-                "phpunit/php-file-iterator": "^1.4.3",
-                "phpunit/php-text-template": "^1.2.1",
-                "phpunit/php-timer": "^1.0.9",
-                "phpunit/phpunit-mock-objects": "^5.0.5",
-                "sebastian/comparator": "^2.1",
-                "sebastian/diff": "^2.0",
->>>>>>> 75f02266
                 "sebastian/environment": "^3.1",
                 "sebastian/exporter": "^3.1",
                 "sebastian/global-state": "^2.0",
@@ -952,11 +837,7 @@
             "type": "library",
             "extra": {
                 "branch-alias": {
-<<<<<<< HEAD
-                    "dev-master": "7.2-dev"
-=======
-                    "dev-master": "6.5.x-dev"
->>>>>>> 75f02266
+                    "dev-master": "7.3-dev"
                 }
             },
             "autoload": {
@@ -982,70 +863,7 @@
                 "testing",
                 "xunit"
             ],
-<<<<<<< HEAD
-            "time": "2018-06-21T13:13:39+00:00"
-=======
-            "time": "2018-07-03T06:40:40+00:00"
-        },
-        {
-            "name": "phpunit/phpunit-mock-objects",
-            "version": "5.0.8",
-            "source": {
-                "type": "git",
-                "url": "https://github.com/sebastianbergmann/phpunit-mock-objects.git",
-                "reference": "6f9a3c8bf34188a2b53ce2ae7a126089c53e0a9f"
-            },
-            "dist": {
-                "type": "zip",
-                "url": "https://api.github.com/repos/sebastianbergmann/phpunit-mock-objects/zipball/6f9a3c8bf34188a2b53ce2ae7a126089c53e0a9f",
-                "reference": "6f9a3c8bf34188a2b53ce2ae7a126089c53e0a9f",
-                "shasum": ""
-            },
-            "require": {
-                "doctrine/instantiator": "^1.0.5",
-                "php": "^7.0",
-                "phpunit/php-text-template": "^1.2.1",
-                "sebastian/exporter": "^3.1"
-            },
-            "conflict": {
-                "phpunit/phpunit": "<6.0"
-            },
-            "require-dev": {
-                "phpunit/phpunit": "^6.5"
-            },
-            "suggest": {
-                "ext-soap": "*"
-            },
-            "type": "library",
-            "extra": {
-                "branch-alias": {
-                    "dev-master": "5.0.x-dev"
-                }
-            },
-            "autoload": {
-                "classmap": [
-                    "src/"
-                ]
-            },
-            "notification-url": "https://packagist.org/downloads/",
-            "license": [
-                "BSD-3-Clause"
-            ],
-            "authors": [
-                {
-                    "name": "Sebastian Bergmann",
-                    "email": "sebastian@phpunit.de",
-                    "role": "lead"
-                }
-            ],
-            "description": "Mock Object library for PHPUnit",
-            "homepage": "https://github.com/sebastianbergmann/phpunit-mock-objects/",
-            "keywords": [
-                "mock",
-                "xunit"
-            ],
-            "time": "2018-07-13T03:27:23+00:00"
->>>>>>> 75f02266
+            "time": "2018-09-05T09:58:53+00:00"
         },
         {
             "name": "sebastian/code-unit-reverse-lookup",
@@ -1094,17 +912,16 @@
         },
         {
             "name": "sebastian/comparator",
-<<<<<<< HEAD
-            "version": "3.0.1",
+            "version": "3.0.2",
             "source": {
                 "type": "git",
                 "url": "https://github.com/sebastianbergmann/comparator.git",
-                "reference": "591a30922f54656695e59b1f39501aec513403da"
-            },
-            "dist": {
-                "type": "zip",
-                "url": "https://api.github.com/repos/sebastianbergmann/comparator/zipball/591a30922f54656695e59b1f39501aec513403da",
-                "reference": "591a30922f54656695e59b1f39501aec513403da",
+                "reference": "5de4fc177adf9bce8df98d8d141a7559d7ccf6da"
+            },
+            "dist": {
+                "type": "zip",
+                "url": "https://api.github.com/repos/sebastianbergmann/comparator/zipball/5de4fc177adf9bce8df98d8d141a7559d7ccf6da",
+                "reference": "5de4fc177adf9bce8df98d8d141a7559d7ccf6da",
                 "shasum": ""
             },
             "require": {
@@ -1114,36 +931,11 @@
             },
             "require-dev": {
                 "phpunit/phpunit": "^7.1"
-=======
-            "version": "2.1.3",
-            "source": {
-                "type": "git",
-                "url": "https://github.com/sebastianbergmann/comparator.git",
-                "reference": "34369daee48eafb2651bea869b4b15d75ccc35f9"
-            },
-            "dist": {
-                "type": "zip",
-                "url": "https://api.github.com/repos/sebastianbergmann/comparator/zipball/34369daee48eafb2651bea869b4b15d75ccc35f9",
-                "reference": "34369daee48eafb2651bea869b4b15d75ccc35f9",
-                "shasum": ""
-            },
-            "require": {
-                "php": "^7.0",
-                "sebastian/diff": "^2.0 || ^3.0",
-                "sebastian/exporter": "^3.1"
-            },
-            "require-dev": {
-                "phpunit/phpunit": "^6.4"
->>>>>>> 75f02266
-            },
-            "type": "library",
-            "extra": {
-                "branch-alias": {
-<<<<<<< HEAD
+            },
+            "type": "library",
+            "extra": {
+                "branch-alias": {
                     "dev-master": "3.0-dev"
-=======
-                    "dev-master": "2.1.x-dev"
->>>>>>> 75f02266
                 }
             },
             "autoload": {
@@ -1180,11 +972,7 @@
                 "compare",
                 "equality"
             ],
-<<<<<<< HEAD
-            "time": "2018-06-14T15:05:28+00:00"
-=======
-            "time": "2018-02-01T13:46:46+00:00"
->>>>>>> 75f02266
+            "time": "2018-07-12T15:12:46+00:00"
         },
         {
             "name": "sebastian/diff",
