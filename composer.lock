--- conflicted
+++ resolved
@@ -4,24 +4,20 @@
         "Read more about it at https://getcomposer.org/doc/01-basic-usage.md#installing-dependencies",
         "This file is @generated automatically"
     ],
-<<<<<<< HEAD
-    "content-hash": "1460d979a214badb7a4393d3b770d676",
-=======
-    "content-hash": "8bdf3d1bbd1bc1b9f8aa89f3b16a40f3",
->>>>>>> f072547c
+    "content-hash": "28ba0e559d9869f93e5c425764efb3b7",
     "packages": [
         {
             "name": "psr/http-factory",
-            "version": "1.0.0",
+            "version": "1.0.1",
             "source": {
                 "type": "git",
                 "url": "https://github.com/php-fig/http-factory.git",
-                "reference": "378bfe27931ecc54ff824a20d6f6bfc303bbd04c"
-            },
-            "dist": {
-                "type": "zip",
-                "url": "https://api.github.com/repos/php-fig/http-factory/zipball/378bfe27931ecc54ff824a20d6f6bfc303bbd04c",
-                "reference": "378bfe27931ecc54ff824a20d6f6bfc303bbd04c",
+                "reference": "12ac7fcd07e5b077433f5f2bee95b3a771bf61be"
+            },
+            "dist": {
+                "type": "zip",
+                "url": "https://api.github.com/repos/php-fig/http-factory/zipball/12ac7fcd07e5b077433f5f2bee95b3a771bf61be",
+                "reference": "12ac7fcd07e5b077433f5f2bee95b3a771bf61be",
                 "shasum": ""
             },
             "require": {
@@ -60,7 +56,7 @@
                 "request",
                 "response"
             ],
-            "time": "2018-07-30T21:54:04+00:00"
+            "time": "2019-04-30T12:38:16+00:00"
         },
         {
             "name": "psr/http-message",
@@ -116,18 +112,6 @@
     "packages-dev": [
         {
             "name": "doctrine/instantiator",
-<<<<<<< HEAD
-            "version": "1.1.0",
-            "source": {
-                "type": "git",
-                "url": "https://github.com/doctrine/instantiator.git",
-                "reference": "185b8868aa9bf7159f5f953ed5afb2d7fcdc3bda"
-            },
-            "dist": {
-                "type": "zip",
-                "url": "https://api.github.com/repos/doctrine/instantiator/zipball/185b8868aa9bf7159f5f953ed5afb2d7fcdc3bda",
-                "reference": "185b8868aa9bf7159f5f953ed5afb2d7fcdc3bda",
-=======
             "version": "1.3.0",
             "source": {
                 "type": "git",
@@ -138,7 +122,6 @@
                 "type": "zip",
                 "url": "https://api.github.com/repos/doctrine/instantiator/zipball/ae466f726242e637cebdd526a7d991b9433bacf1",
                 "reference": "ae466f726242e637cebdd526a7d991b9433bacf1",
->>>>>>> f072547c
                 "shasum": ""
             },
             "require": {
@@ -148,15 +131,10 @@
                 "doctrine/coding-standard": "^6.0",
                 "ext-pdo": "*",
                 "ext-phar": "*",
-<<<<<<< HEAD
-                "phpunit/phpunit": "^6.2.3",
-                "squizlabs/php_codesniffer": "^3.0.2"
-=======
                 "phpbench/phpbench": "^0.13",
                 "phpstan/phpstan-phpunit": "^0.11",
                 "phpstan/phpstan-shim": "^0.11",
                 "phpunit/phpunit": "^7.0"
->>>>>>> f072547c
             },
             "type": "library",
             "extra": {
@@ -186,8 +164,7 @@
                 "constructor",
                 "instantiate"
             ],
-<<<<<<< HEAD
-            "time": "2017-07-22T11:58:36+00:00"
+            "time": "2019-10-21T16:45:58+00:00"
         },
         {
             "name": "http-interop/http-factory-tests",
@@ -235,21 +212,6 @@
         },
         {
             "name": "myclabs/deep-copy",
-            "version": "1.8.1",
-            "source": {
-                "type": "git",
-                "url": "https://github.com/myclabs/DeepCopy.git",
-                "reference": "3e01bdad3e18354c3dce54466b7fbe33a9f9f7f8"
-            },
-            "dist": {
-                "type": "zip",
-                "url": "https://api.github.com/repos/myclabs/DeepCopy/zipball/3e01bdad3e18354c3dce54466b7fbe33a9f9f7f8",
-                "reference": "3e01bdad3e18354c3dce54466b7fbe33a9f9f7f8",
-=======
-            "time": "2019-10-21T16:45:58+00:00"
-        },
-        {
-            "name": "myclabs/deep-copy",
             "version": "1.9.3",
             "source": {
                 "type": "git",
@@ -260,7 +222,6 @@
                 "type": "zip",
                 "url": "https://api.github.com/repos/myclabs/DeepCopy/zipball/007c053ae6f31bba39dfa19a7726f56e9763bbea",
                 "reference": "007c053ae6f31bba39dfa19a7726f56e9763bbea",
->>>>>>> f072547c
                 "shasum": ""
             },
             "require": {
@@ -295,11 +256,7 @@
                 "object",
                 "object graph"
             ],
-<<<<<<< HEAD
-            "time": "2018-06-11T23:09:50+00:00"
-=======
             "time": "2019-08-09T12:45:53+00:00"
->>>>>>> f072547c
         },
         {
             "name": "phar-io/manifest",
@@ -610,18 +567,6 @@
         },
         {
             "name": "phpspec/prophecy",
-<<<<<<< HEAD
-            "version": "1.8.0",
-            "source": {
-                "type": "git",
-                "url": "https://github.com/phpspec/prophecy.git",
-                "reference": "4ba436b55987b4bf311cb7c6ba82aa528aac0a06"
-            },
-            "dist": {
-                "type": "zip",
-                "url": "https://api.github.com/repos/phpspec/prophecy/zipball/4ba436b55987b4bf311cb7c6ba82aa528aac0a06",
-                "reference": "4ba436b55987b4bf311cb7c6ba82aa528aac0a06",
-=======
             "version": "1.9.0",
             "source": {
                 "type": "git",
@@ -632,7 +577,6 @@
                 "type": "zip",
                 "url": "https://api.github.com/repos/phpspec/prophecy/zipball/f6811d96d97bdf400077a0cc100ae56aa32b9203",
                 "reference": "f6811d96d97bdf400077a0cc100ae56aa32b9203",
->>>>>>> f072547c
                 "shasum": ""
             },
             "require": {
@@ -682,22 +626,6 @@
                 "spy",
                 "stub"
             ],
-<<<<<<< HEAD
-            "time": "2018-08-05T17:53:17+00:00"
-        },
-        {
-            "name": "phpunit/php-code-coverage",
-            "version": "6.0.7",
-            "source": {
-                "type": "git",
-                "url": "https://github.com/sebastianbergmann/php-code-coverage.git",
-                "reference": "865662550c384bc1db7e51d29aeda1c2c161d69a"
-            },
-            "dist": {
-                "type": "zip",
-                "url": "https://api.github.com/repos/sebastianbergmann/php-code-coverage/zipball/865662550c384bc1db7e51d29aeda1c2c161d69a",
-                "reference": "865662550c384bc1db7e51d29aeda1c2c161d69a",
-=======
             "time": "2019-10-03T11:07:50+00:00"
         },
         {
@@ -712,7 +640,6 @@
                 "type": "zip",
                 "url": "https://api.github.com/repos/sebastianbergmann/php-code-coverage/zipball/807e6013b00af69b6c5d9ceb4282d0393dbb9d8d",
                 "reference": "807e6013b00af69b6c5d9ceb4282d0393dbb9d8d",
->>>>>>> f072547c
                 "shasum": ""
             },
             "require": {
@@ -723,11 +650,7 @@
                 "phpunit/php-text-template": "^1.2.1",
                 "phpunit/php-token-stream": "^3.0",
                 "sebastian/code-unit-reverse-lookup": "^1.0.1",
-<<<<<<< HEAD
-                "sebastian/environment": "^3.1",
-=======
                 "sebastian/environment": "^3.1 || ^4.0",
->>>>>>> f072547c
                 "sebastian/version": "^2.0.1",
                 "theseer/tokenizer": "^1.1"
             },
@@ -740,11 +663,7 @@
             "type": "library",
             "extra": {
                 "branch-alias": {
-<<<<<<< HEAD
-                    "dev-master": "6.0-dev"
-=======
                     "dev-master": "6.1-dev"
->>>>>>> f072547c
                 }
             },
             "autoload": {
@@ -759,8 +678,8 @@
             "authors": [
                 {
                     "name": "Sebastian Bergmann",
-                    "role": "lead",
-                    "email": "sebastian@phpunit.de"
+                    "email": "sebastian@phpunit.de",
+                    "role": "lead"
                 }
             ],
             "description": "Library that provides collection, processing, and rendering functionality for PHP code coverage information.",
@@ -770,22 +689,6 @@
                 "testing",
                 "xunit"
             ],
-<<<<<<< HEAD
-            "time": "2018-06-01T07:51:50+00:00"
-        },
-        {
-            "name": "phpunit/php-file-iterator",
-            "version": "2.0.1",
-            "source": {
-                "type": "git",
-                "url": "https://github.com/sebastianbergmann/php-file-iterator.git",
-                "reference": "cecbc684605bb0cc288828eb5d65d93d5c676d3c"
-            },
-            "dist": {
-                "type": "zip",
-                "url": "https://api.github.com/repos/sebastianbergmann/php-file-iterator/zipball/cecbc684605bb0cc288828eb5d65d93d5c676d3c",
-                "reference": "cecbc684605bb0cc288828eb5d65d93d5c676d3c",
-=======
             "time": "2018-10-31T16:06:48+00:00"
         },
         {
@@ -800,17 +703,13 @@
                 "type": "zip",
                 "url": "https://api.github.com/repos/sebastianbergmann/php-file-iterator/zipball/050bedf145a257b1ff02746c31894800e5122946",
                 "reference": "050bedf145a257b1ff02746c31894800e5122946",
->>>>>>> f072547c
                 "shasum": ""
             },
             "require": {
                 "php": "^7.1"
-<<<<<<< HEAD
-=======
             },
             "require-dev": {
                 "phpunit/phpunit": "^7.1"
->>>>>>> f072547c
             },
             "type": "library",
             "extra": {
@@ -818,57 +717,6 @@
                     "dev-master": "2.0.x-dev"
                 }
             },
-            "autoload": {
-                "classmap": [
-                    "src/"
-                ]
-            },
-            "notification-url": "https://packagist.org/downloads/",
-            "license": [
-                "BSD-3-Clause"
-            ],
-            "authors": [
-                {
-                    "name": "Sebastian Bergmann",
-<<<<<<< HEAD
-                    "role": "lead",
-                    "email": "sebastian@phpunit.de"
-=======
-                    "email": "sebastian@phpunit.de",
-                    "role": "lead"
->>>>>>> f072547c
-                }
-            ],
-            "description": "FilterIterator implementation that filters files based on a list of suffixes.",
-            "homepage": "https://github.com/sebastianbergmann/php-file-iterator/",
-            "keywords": [
-                "filesystem",
-                "iterator"
-            ],
-<<<<<<< HEAD
-            "time": "2018-06-11T11:44:00+00:00"
-=======
-            "time": "2018-09-13T20:33:42+00:00"
->>>>>>> f072547c
-        },
-        {
-            "name": "phpunit/php-text-template",
-            "version": "1.2.1",
-            "source": {
-                "type": "git",
-                "url": "https://github.com/sebastianbergmann/php-text-template.git",
-                "reference": "31f8b717e51d9a2afca6c9f046f5d69fc27c8686"
-            },
-            "dist": {
-                "type": "zip",
-                "url": "https://api.github.com/repos/sebastianbergmann/php-text-template/zipball/31f8b717e51d9a2afca6c9f046f5d69fc27c8686",
-                "reference": "31f8b717e51d9a2afca6c9f046f5d69fc27c8686",
-                "shasum": ""
-            },
-            "require": {
-                "php": ">=5.3.3"
-            },
-            "type": "library",
             "autoload": {
                 "classmap": [
                     "src/"
@@ -885,6 +733,48 @@
                     "role": "lead"
                 }
             ],
+            "description": "FilterIterator implementation that filters files based on a list of suffixes.",
+            "homepage": "https://github.com/sebastianbergmann/php-file-iterator/",
+            "keywords": [
+                "filesystem",
+                "iterator"
+            ],
+            "time": "2018-09-13T20:33:42+00:00"
+        },
+        {
+            "name": "phpunit/php-text-template",
+            "version": "1.2.1",
+            "source": {
+                "type": "git",
+                "url": "https://github.com/sebastianbergmann/php-text-template.git",
+                "reference": "31f8b717e51d9a2afca6c9f046f5d69fc27c8686"
+            },
+            "dist": {
+                "type": "zip",
+                "url": "https://api.github.com/repos/sebastianbergmann/php-text-template/zipball/31f8b717e51d9a2afca6c9f046f5d69fc27c8686",
+                "reference": "31f8b717e51d9a2afca6c9f046f5d69fc27c8686",
+                "shasum": ""
+            },
+            "require": {
+                "php": ">=5.3.3"
+            },
+            "type": "library",
+            "autoload": {
+                "classmap": [
+                    "src/"
+                ]
+            },
+            "notification-url": "https://packagist.org/downloads/",
+            "license": [
+                "BSD-3-Clause"
+            ],
+            "authors": [
+                {
+                    "name": "Sebastian Bergmann",
+                    "email": "sebastian@phpunit.de",
+                    "role": "lead"
+                }
+            ],
             "description": "Simple template engine.",
             "homepage": "https://github.com/sebastianbergmann/php-text-template/",
             "keywords": [
@@ -894,18 +784,6 @@
         },
         {
             "name": "phpunit/php-timer",
-<<<<<<< HEAD
-            "version": "2.0.0",
-            "source": {
-                "type": "git",
-                "url": "https://github.com/sebastianbergmann/php-timer.git",
-                "reference": "8b8454ea6958c3dee38453d3bd571e023108c91f"
-            },
-            "dist": {
-                "type": "zip",
-                "url": "https://api.github.com/repos/sebastianbergmann/php-timer/zipball/8b8454ea6958c3dee38453d3bd571e023108c91f",
-                "reference": "8b8454ea6958c3dee38453d3bd571e023108c91f",
-=======
             "version": "2.1.2",
             "source": {
                 "type": "git",
@@ -916,7 +794,6 @@
                 "type": "zip",
                 "url": "https://api.github.com/repos/sebastianbergmann/php-timer/zipball/1038454804406b0b5f5f520358e78c1c2f71501e",
                 "reference": "1038454804406b0b5f5f520358e78c1c2f71501e",
->>>>>>> f072547c
                 "shasum": ""
             },
             "require": {
@@ -928,11 +805,7 @@
             "type": "library",
             "extra": {
                 "branch-alias": {
-<<<<<<< HEAD
-                    "dev-master": "2.0-dev"
-=======
                     "dev-master": "2.1-dev"
->>>>>>> f072547c
                 }
             },
             "autoload": {
@@ -947,13 +820,8 @@
             "authors": [
                 {
                     "name": "Sebastian Bergmann",
-<<<<<<< HEAD
-                    "role": "lead",
-                    "email": "sebastian@phpunit.de"
-=======
                     "email": "sebastian@phpunit.de",
                     "role": "lead"
->>>>>>> f072547c
                 }
             ],
             "description": "Utility class for timing",
@@ -961,22 +829,6 @@
             "keywords": [
                 "timer"
             ],
-<<<<<<< HEAD
-            "time": "2018-02-01T13:07:23+00:00"
-        },
-        {
-            "name": "phpunit/php-token-stream",
-            "version": "3.0.0",
-            "source": {
-                "type": "git",
-                "url": "https://github.com/sebastianbergmann/php-token-stream.git",
-                "reference": "21ad88bbba7c3d93530d93994e0a33cd45f02ace"
-            },
-            "dist": {
-                "type": "zip",
-                "url": "https://api.github.com/repos/sebastianbergmann/php-token-stream/zipball/21ad88bbba7c3d93530d93994e0a33cd45f02ace",
-                "reference": "21ad88bbba7c3d93530d93994e0a33cd45f02ace",
-=======
             "time": "2019-06-07T04:22:29+00:00"
         },
         {
@@ -991,7 +843,6 @@
                 "type": "zip",
                 "url": "https://api.github.com/repos/sebastianbergmann/php-token-stream/zipball/995192df77f63a59e47f025390d2d1fdf8f425ff",
                 "reference": "995192df77f63a59e47f025390d2d1fdf8f425ff",
->>>>>>> f072547c
                 "shasum": ""
             },
             "require": {
@@ -1004,11 +855,7 @@
             "type": "library",
             "extra": {
                 "branch-alias": {
-<<<<<<< HEAD
-                    "dev-master": "3.0-dev"
-=======
                     "dev-master": "3.1-dev"
->>>>>>> f072547c
                 }
             },
             "autoload": {
@@ -1031,22 +878,6 @@
             "keywords": [
                 "tokenizer"
             ],
-<<<<<<< HEAD
-            "time": "2018-02-01T13:16:43+00:00"
-        },
-        {
-            "name": "phpunit/phpunit",
-            "version": "7.3.4",
-            "source": {
-                "type": "git",
-                "url": "https://github.com/sebastianbergmann/phpunit.git",
-                "reference": "0356331bf62896dc56e3a15030b23b73f38b2935"
-            },
-            "dist": {
-                "type": "zip",
-                "url": "https://api.github.com/repos/sebastianbergmann/phpunit/zipball/0356331bf62896dc56e3a15030b23b73f38b2935",
-                "reference": "0356331bf62896dc56e3a15030b23b73f38b2935",
-=======
             "time": "2019-09-17T06:23:10+00:00"
         },
         {
@@ -1061,7 +892,6 @@
                 "type": "zip",
                 "url": "https://api.github.com/repos/sebastianbergmann/phpunit/zipball/fcf6c4bfafaadc07785528b06385cce88935474d",
                 "reference": "fcf6c4bfafaadc07785528b06385cce88935474d",
->>>>>>> f072547c
                 "shasum": ""
             },
             "require": {
@@ -1079,17 +909,10 @@
                 "phpunit/php-code-coverage": "^6.0.7",
                 "phpunit/php-file-iterator": "^2.0.1",
                 "phpunit/php-text-template": "^1.2.1",
-<<<<<<< HEAD
-                "phpunit/php-timer": "^2.0",
-                "sebastian/comparator": "^3.0",
-                "sebastian/diff": "^3.0",
-                "sebastian/environment": "^3.1",
-=======
                 "phpunit/php-timer": "^2.1",
                 "sebastian/comparator": "^3.0",
                 "sebastian/diff": "^3.0",
                 "sebastian/environment": "^4.0",
->>>>>>> f072547c
                 "sebastian/exporter": "^3.1",
                 "sebastian/global-state": "^2.0",
                 "sebastian/object-enumerator": "^3.0.3",
@@ -1113,11 +936,7 @@
             "type": "library",
             "extra": {
                 "branch-alias": {
-<<<<<<< HEAD
-                    "dev-master": "7.3-dev"
-=======
                     "dev-master": "7.5-dev"
->>>>>>> f072547c
                 }
             },
             "autoload": {
@@ -1132,8 +951,8 @@
             "authors": [
                 {
                     "name": "Sebastian Bergmann",
-                    "role": "lead",
-                    "email": "sebastian@phpunit.de"
+                    "email": "sebastian@phpunit.de",
+                    "role": "lead"
                 }
             ],
             "description": "The PHP Unit Testing framework.",
@@ -1143,11 +962,7 @@
                 "testing",
                 "xunit"
             ],
-<<<<<<< HEAD
-            "time": "2018-09-05T09:58:53+00:00"
-=======
             "time": "2019-12-06T05:14:37+00:00"
->>>>>>> f072547c
         },
         {
             "name": "sebastian/code-unit-reverse-lookup",
@@ -1260,18 +1075,6 @@
         },
         {
             "name": "sebastian/diff",
-<<<<<<< HEAD
-            "version": "3.0.1",
-            "source": {
-                "type": "git",
-                "url": "https://github.com/sebastianbergmann/diff.git",
-                "reference": "366541b989927187c4ca70490a35615d3fef2dce"
-            },
-            "dist": {
-                "type": "zip",
-                "url": "https://api.github.com/repos/sebastianbergmann/diff/zipball/366541b989927187c4ca70490a35615d3fef2dce",
-                "reference": "366541b989927187c4ca70490a35615d3fef2dce",
-=======
             "version": "3.0.2",
             "source": {
                 "type": "git",
@@ -1282,18 +1085,13 @@
                 "type": "zip",
                 "url": "https://api.github.com/repos/sebastianbergmann/diff/zipball/720fcc7e9b5cf384ea68d9d930d480907a0c1a29",
                 "reference": "720fcc7e9b5cf384ea68d9d930d480907a0c1a29",
->>>>>>> f072547c
                 "shasum": ""
             },
             "require": {
                 "php": "^7.1"
             },
             "require-dev": {
-<<<<<<< HEAD
-                "phpunit/phpunit": "^7.0",
-=======
                 "phpunit/phpunit": "^7.5 || ^8.0",
->>>>>>> f072547c
                 "symfony/process": "^2 || ^3.3 || ^4"
             },
             "type": "library",
@@ -1329,11 +1127,7 @@
                 "unidiff",
                 "unified diff"
             ],
-<<<<<<< HEAD
-            "time": "2018-06-10T07:54:39+00:00"
-=======
             "time": "2019-02-04T06:01:07+00:00"
->>>>>>> f072547c
         },
         {
             "name": "sebastian/environment",
