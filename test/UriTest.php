<?php
/**
 * Zend Framework (http://framework.zend.com/)
 *
 * @see       http://github.com/zendframework/zend-diactoros for the canonical source repository
 * @copyright Copyright (c) 2015-2016 Zend Technologies USA Inc. (http://www.zend.com)
 * @license   https://github.com/zendframework/zend-diactoros/blob/master/LICENSE.md New BSD License
 */

namespace ZendTest\Diactoros;

use PHPUnit_Framework_TestCase as TestCase;
use Zend\Diactoros\Uri;

class UriTest extends TestCase
{
    public function testConstructorSetsAllProperties()
    {
        $uri = new Uri('https://user:pass@local.example.com:3001/foo?bar=baz#quz');
        $this->assertEquals('https', $uri->getScheme());
        $this->assertEquals('user:pass', $uri->getUserInfo());
        $this->assertEquals('local.example.com', $uri->getHost());
        $this->assertEquals(3001, $uri->getPort());
        $this->assertEquals('user:pass@local.example.com:3001', $uri->getAuthority());
        $this->assertEquals('/foo', $uri->getPath());
        $this->assertEquals('bar=baz', $uri->getQuery());
        $this->assertEquals('quz', $uri->getFragment());
    }

    public function testCanSerializeToString()
    {
        $url = 'https://user:pass@local.example.com:3001/foo?bar=baz#quz';
        $uri = new Uri($url);
        $this->assertEquals($url, (string) $uri);
    }

    public function testWithSchemeReturnsNewInstanceWithNewScheme()
    {
        $uri = new Uri('https://user:pass@local.example.com:3001/foo?bar=baz#quz');
        $new = $uri->withScheme('http');
        $this->assertNotSame($uri, $new);
        $this->assertEquals('http', $new->getScheme());
        $this->assertEquals('http://user:pass@local.example.com:3001/foo?bar=baz#quz', (string) $new);
    }

    public function testWithSchemeReturnsNewInstanceWithSameScheme()
    {
        $uri = new Uri('https://user:pass@local.example.com:3001/foo?bar=baz#quz');
        $new = $uri->withScheme('https');
        $this->assertNotSame($uri, $new);
        $this->assertEquals('https', $new->getScheme());
        $this->assertEquals('https://user:pass@local.example.com:3001/foo?bar=baz#quz', (string) $new);
    }

    public function testWithUserInfoReturnsNewInstanceWithProvidedUser()
    {
        $uri = new Uri('https://user:pass@local.example.com:3001/foo?bar=baz#quz');
        $new = $uri->withUserInfo('matthew');
        $this->assertNotSame($uri, $new);
        $this->assertEquals('matthew', $new->getUserInfo());
        $this->assertEquals('https://matthew@local.example.com:3001/foo?bar=baz#quz', (string) $new);
    }

    public function testWithUserInfoReturnsNewInstanceWithProvidedUserAndPassword()
    {
        $uri = new Uri('https://user:pass@local.example.com:3001/foo?bar=baz#quz');
        $new = $uri->withUserInfo('matthew', 'zf2');
        $this->assertNotSame($uri, $new);
        $this->assertEquals('matthew:zf2', $new->getUserInfo());
        $this->assertEquals('https://matthew:zf2@local.example.com:3001/foo?bar=baz#quz', (string) $new);
    }

    public function testWithUserInfoThrowExceptionIfPasswordIsNotString()
    {
        $uri = new Uri('https://user:pass@local.example.com:3001/foo?bar=baz#quz');

        $this->setExpectedException('InvalidArgumentException');
        $uri->withUserInfo('matthew', 1);
    }

    public function testWithUserInfoReturnsNewInstanceIfUserAndPasswordAreSameAsBefore()
    {
        $uri = new Uri('https://user:pass@local.example.com:3001/foo?bar=baz#quz');
        $new = $uri->withUserInfo('user', 'pass');
        $this->assertNotSame($uri, $new);
        $this->assertEquals('user:pass', $new->getUserInfo());
        $this->assertEquals('https://user:pass@local.example.com:3001/foo?bar=baz#quz', (string) $new);
    }

    public function testWithHostReturnsNewInstanceWithProvidedHost()
    {
        $uri = new Uri('https://user:pass@local.example.com:3001/foo?bar=baz#quz');
        $new = $uri->withHost('framework.zend.com');
        $this->assertNotSame($uri, $new);
        $this->assertEquals('framework.zend.com', $new->getHost());
        $this->assertEquals('https://user:pass@framework.zend.com:3001/foo?bar=baz#quz', (string) $new);
    }

    public function testWithHostReturnsNewInstanceWithProvidedHostIsSameAsBefore()
    {
        $uri = new Uri('https://user:pass@local.example.com:3001/foo?bar=baz#quz');
        $new = $uri->withHost('local.example.com');
        $this->assertNotSame($uri, $new);
        $this->assertEquals('local.example.com', $new->getHost());
        $this->assertEquals('https://user:pass@local.example.com:3001/foo?bar=baz#quz', (string) $new);
    }

    public function validPorts()
    {
        return [
            'null'         => [ null ],
            'int'          => [ 3000 ],
            'string'       => [ "3000" ],
            'sameasbefore' => [ "3001" ],
        ];
    }

    /**
     * @dataProvider validPorts
     */
    public function testWithPortReturnsNewInstanceWithProvidedPort($port)
    {
        $uri = new Uri('https://user:pass@local.example.com:3001/foo?bar=baz#quz');
        $new = $uri->withPort($port);
        $this->assertNotSame($uri, $new);
        $this->assertEquals($port, $new->getPort());
        $this->assertEquals(
            sprintf('https://user:pass@local.example.com%s/foo?bar=baz#quz', $port === null ? '' : ':' . $port),
            (string) $new
        );
    }

    public function invalidPorts()
    {
        return [
            'true'      => [ true ],
            'false'     => [ false ],
            'string'    => [ 'string' ],
            'array'     => [ [ 3000 ] ],
            'object'    => [ (object) [ 3000 ] ],
            'zero'      => [ 0 ],
            'too-small' => [ -1 ],
            'too-big'   => [ 65536 ],
        ];
    }

    /**
     * @dataProvider invalidPorts
     */
    public function testWithPortRaisesExceptionForInvalidPorts($port)
    {
        $uri = new Uri('https://user:pass@local.example.com:3001/foo?bar=baz#quz');
        $this->setExpectedException('InvalidArgumentException', 'Invalid port');
        $new = $uri->withPort($port);
    }

    public function testWithPathReturnsNewInstanceWithProvidedPath()
    {
        $uri = new Uri('https://user:pass@local.example.com:3001/foo?bar=baz#quz');
        $new = $uri->withPath('/bar/baz');
        $this->assertNotSame($uri, $new);
        $this->assertEquals('/bar/baz', $new->getPath());
        $this->assertEquals('https://user:pass@local.example.com:3001/bar/baz?bar=baz#quz', (string) $new);
    }

    public function testWithPathReturnsNewInstanceWithProvidedPathSameAsBefore()
    {
        $uri = new Uri('https://user:pass@local.example.com:3001/foo?bar=baz#quz');
        $new = $uri->withPath('/foo');
        $this->assertNotSame($uri, $new);
        $this->assertEquals('/foo', $new->getPath());
        $this->assertEquals('https://user:pass@local.example.com:3001/foo?bar=baz#quz', (string) $new);
    }

    public function invalidPaths()
    {
        return [
            'null'      => [ null ],
            'true'      => [ true ],
            'false'     => [ false ],
            'array'     => [ [ '/bar/baz' ] ],
            'object'    => [ (object) [ '/bar/baz' ] ],
            'query'     => [ '/bar/baz?bat=quz' ],
            'fragment'  => [ '/bar/baz#bat' ],
        ];
    }

    /**
     * @dataProvider invalidPaths
     */
    public function testWithPathRaisesExceptionForInvalidPaths($path)
    {
        $uri = new Uri('https://user:pass@local.example.com:3001/foo?bar=baz#quz');
        $this->setExpectedException('InvalidArgumentException', 'Invalid path');
        $new = $uri->withPath($path);
    }

    public function testWithQueryReturnsNewInstanceWithProvidedQuery()
    {
        $uri = new Uri('https://user:pass@local.example.com:3001/foo?bar=baz#quz');
        $new = $uri->withQuery('baz=bat');
        $this->assertNotSame($uri, $new);
        $this->assertEquals('baz=bat', $new->getQuery());
        $this->assertEquals('https://user:pass@local.example.com:3001/foo?baz=bat#quz', (string) $new);
    }

    public function invalidQueryStrings()
    {
        return [
            'null'      => [ null ],
            'true'      => [ true ],
            'false'     => [ false ],
            'array'     => [ [ 'baz=bat' ] ],
            'object'    => [ (object) [ 'baz=bat' ] ],
            'fragment'  => [ 'baz=bat#quz' ],
        ];
    }

    /**
     * @dataProvider invalidQueryStrings
     */
    public function testWithQueryRaisesExceptionForInvalidQueryStrings($query)
    {
        $uri = new Uri('https://user:pass@local.example.com:3001/foo?bar=baz#quz');
        $this->setExpectedException('InvalidArgumentException', 'Query string');
        $new = $uri->withQuery($query);
    }

    public function testWithFragmentReturnsNewInstanceWithProvidedFragment()
    {
        $uri = new Uri('https://user:pass@local.example.com:3001/foo?bar=baz#quz');
        $new = $uri->withFragment('qat');
        $this->assertNotSame($uri, $new);
        $this->assertEquals('qat', $new->getFragment());
        $this->assertEquals('https://user:pass@local.example.com:3001/foo?bar=baz#qat', (string) $new);
    }

    public function testWithFragmentReturnsNewInstanceWithProvidedFragmentSameAsBefore()
    {
        $uri = new Uri('https://user:pass@local.example.com:3001/foo?bar=baz#quz');
        $new = $uri->withFragment('quz');
        $this->assertNotSame($uri, $new);
        $this->assertEquals('quz', $new->getFragment());
        $this->assertEquals('https://user:pass@local.example.com:3001/foo?bar=baz#quz', (string) $new);
    }

    public function authorityInfo()
    {
        return [
            'host-only'      => [ 'http://foo.com/bar',         'foo.com' ],
            'host-port'      => [ 'http://foo.com:3000/bar',    'foo.com:3000' ],
            'user-host'      => [ 'http://me@foo.com/bar',      'me@foo.com' ],
            'user-host-port' => [ 'http://me@foo.com:3000/bar', 'me@foo.com:3000' ],
        ];
    }

    /**
     * @dataProvider authorityInfo
     */
    public function testRetrievingAuthorityReturnsExpectedValues($url, $expected)
    {
        $uri = new Uri($url);
        $this->assertEquals($expected, $uri->getAuthority());
    }

    public function testCanEmitOriginFormUrl()
    {
        $url = '/foo/bar?baz=bat';
        $uri = new Uri($url);
        $this->assertEquals($url, (string) $uri);
    }

    public function testSettingEmptyPathOnAbsoluteUriReturnsAnEmptyPath()
    {
        $uri = new Uri('http://example.com/foo');
        $new = $uri->withPath('');
        $this->assertEquals('', $new->getPath());
    }

    public function testStringRepresentationOfAbsoluteUriWithNoPathSetsAnEmptyPath()
    {
        $uri = new Uri('http://example.com');
        $this->assertEquals('http://example.com', (string) $uri);
    }

    public function testEmptyPathOnOriginFormRemainsAnEmptyPath()
    {
        $uri = new Uri('?foo=bar');
        $this->assertEquals('', $uri->getPath());
    }

    public function testStringRepresentationOfOriginFormWithNoPathRetainsEmptyPath()
    {
        $uri = new Uri('?foo=bar');
        $this->assertEquals('?foo=bar', (string) $uri);
    }

    public function invalidConstructorUris()
    {
        return [
            'null' => [ null ],
            'true' => [ true ],
            'false' => [ false ],
            'int' => [ 1 ],
            'float' => [ 1.1 ],
            'array' => [ [ 'http://example.com/' ] ],
            'object' => [ (object) [ 'uri' => 'http://example.com/' ] ],
        ];
    }

    /**
     * @dataProvider invalidConstructorUris
     */
    public function testConstructorRaisesExceptionForNonStringURI($uri)
    {
        $this->setExpectedException('InvalidArgumentException');
        new Uri($uri);
    }

    public function testConstructorRaisesExceptionForSeriouslyMalformedURI()
    {
        $this->setExpectedException('InvalidArgumentException');
        new Uri('http:///www.php-fig.org/');
    }

    public function testMutatingSchemeStripsOffDelimiter()
    {
        $uri = new Uri('http://example.com');
        $new = $uri->withScheme('https://');
        $this->assertEquals('https', $new->getScheme());
    }

    public function testESchemeStripsOffDelimiter()
    {
        $uri = new Uri('https://example.com');
        $new = $uri->withScheme('://');
        $this->assertEquals('', $new->getScheme());
    }

    public function invalidSchemes()
    {
        return [
            'mailto' => [ 'mailto' ],
            'ftp'    => [ 'ftp' ],
            'telnet' => [ 'telnet' ],
            'ssh'    => [ 'ssh' ],
            'git'    => [ 'git' ],
        ];
    }

    /**
     * @dataProvider invalidSchemes
     */
    public function testConstructWithUnsupportedSchemeRaisesAnException($scheme)
    {
        $this->setExpectedException('InvalidArgumentException', 'Unsupported scheme');
        $uri = new Uri($scheme . '://example.com');
    }

    /**
     * @dataProvider invalidSchemes
     */
    public function testMutatingWithUnsupportedSchemeRaisesAnException($scheme)
    {
        $uri = new Uri('http://example.com');
        $this->setExpectedException('InvalidArgumentException', 'Unsupported scheme');
        $uri->withScheme($scheme);
    }

    public function testPathIsNotPrefixedWithSlashIfSetWithoutOne()
    {
        $uri = new Uri('http://example.com');
        $new = $uri->withPath('foo/bar');
        $this->assertEquals('foo/bar', $new->getPath());
    }

    public function testPathNotSlashPrefixedIsEmittedWithSlashDelimiterWhenUriIsCastToString()
    {
        $uri = new Uri('http://example.com');
        $new = $uri->withPath('foo/bar');
        $this->assertEquals('http://example.com/foo/bar', $new->__toString());
    }

    public function testStripsQueryPrefixIfPresent()
    {
        $uri = new Uri('http://example.com');
        $new = $uri->withQuery('?foo=bar');
        $this->assertEquals('foo=bar', $new->getQuery());
    }

    public function testEncodeFragmentPrefixIfPresent()
    {
        $uri = new Uri('http://example.com');
        $new = $uri->withFragment('#/foo/bar');
        $this->assertEquals('%23/foo/bar', $new->getFragment());
    }

    public function standardSchemePortCombinations()
    {
        return [
            'http'  => [ 'http', 80 ],
            'https' => [ 'https', 443 ],
        ];
    }

    /**
     * @dataProvider standardSchemePortCombinations
     */
    public function testAuthorityOmitsPortForStandardSchemePortCombinations($scheme, $port)
    {
        $uri = (new Uri())
            ->withHost('example.com')
            ->withScheme($scheme)
            ->withPort($port);
        $this->assertEquals('example.com', $uri->getAuthority());
    }

    public function mutations()
    {
        return [
            'scheme'    => ['withScheme', 'https'],
            'user-info' => ['withUserInfo', 'foo'],
            'host'      => ['withHost', 'www.example.com'],
            'port'      => ['withPort', 8080],
            'path'      => ['withPath', '/changed'],
            'query'     => ['withQuery', 'changed=value'],
            'fragment'  => ['withFragment', 'changed'],
        ];
    }

    /**
     * @group 48
     * @dataProvider mutations
     */
    public function testMutationResetsUriStringPropertyInClone($method, $value)
    {
        $uri = new Uri('http://example.com/path?query=string#fragment');
        $string = (string) $uri;
        $this->assertAttributeEquals($string, 'uriString', $uri);
        $test = $uri->{$method}($value);
        $this->assertAttributeInternalType('null', 'uriString', $test);
        $this->assertAttributeEquals($string, 'uriString', $uri);
    }

    /**
     * @group 40
     */
    public function testPathIsProperlyEncoded()
    {
        $uri = (new Uri())->withPath('/foo^bar');
        $expected = '/foo%5Ebar';
        $this->assertEquals($expected, $uri->getPath());
    }

    public function testPathDoesNotBecomeDoubleEncoded()
    {
        $uri = (new Uri())->withPath('/foo%5Ebar');
        $expected = '/foo%5Ebar';
        $this->assertEquals($expected, $uri->getPath());
    }

    public function queryStringsForEncoding()
    {
        return [
            'key-only' => ['k^ey', 'k%5Eey'],
            'key-value' => ['k^ey=valu`', 'k%5Eey=valu%60'],
            'array-key-only' => ['key[]', 'key%5B%5D'],
            'array-key-value' => ['key[]=valu`', 'key%5B%5D=valu%60'],
            'complex' => ['k^ey&key[]=valu`&f<>=`bar', 'k%5Eey&key%5B%5D=valu%60&f%3C%3E=%60bar'],
        ];
    }

    /**
     * @group 40
     * @dataProvider queryStringsForEncoding
     */
    public function testQueryIsProperlyEncoded($query, $expected)
    {
        $uri = (new Uri())->withQuery($query);
        $this->assertEquals($expected, $uri->getQuery());
    }

    /**
     * @group 40
     * @dataProvider queryStringsForEncoding
     */
    public function testQueryIsNotDoubleEncoded($query, $expected)
    {
        $uri = (new Uri())->withQuery($expected);
        $this->assertEquals($expected, $uri->getQuery());
    }

    /**
     * @group 40
     */
    public function testFragmentIsProperlyEncoded()
    {
        $uri = (new Uri())->withFragment('/p^th?key^=`bar#b@z');
        $expected = '/p%5Eth?key%5E=%60bar%23b@z';
        $this->assertEquals($expected, $uri->getFragment());
    }

    /**
     * @group 40
     */
    public function testFragmentIsNotDoubleEncoded()
    {
        $expected = '/p%5Eth?key%5E=%60bar%23b@z';
        $uri = (new Uri())->withFragment($expected);
        $this->assertEquals($expected, $uri->getFragment());
    }

    public function testProperlyTrimsLeadingSlashesToPreventXSS()
    {
        $url = 'http://example.org//zend.com';
        $uri = new Uri($url);
        $this->assertEquals('http://example.org/zend.com', (string) $uri);
    }

    public function invalidStringComponentValues()
    {
        $methods = [
            'withScheme',
            'withUserInfo',
            'withHost',
            'withPath',
            'withQuery',
            'withFragment',
        ];

        $values = [
            'null'       => null,
            'true'       => true,
            'false'      => false,
            'zero'       => 0,
            'int'        => 1,
            'zero-float' => 0.0,
            'float'      => 1.1,
            'array'      => ['value'],
            'object'     => (object)['value' => 'value'],
        ];

        $combinations = [];
        foreach ($methods as $method) {
            foreach ($values as $type => $value) {
                $key = sprintf('%s-%s', $method, $type);
                $combinations[$key] = [$method, $value];
            }
        }

        return $combinations;
    }

    /**
     * @group 80
     * @dataProvider invalidStringComponentValues
     */
    public function testPassingInvalidValueToWithMethodRaisesException($method, $value)
    {
        $uri = new Uri('https://example.com/');
        $this->setExpectedException('InvalidArgumentException');
        $uri->$method($value);
    }

    public function testUtf8Uri()
    {
        $uri = new Uri('http://ουτοπία.δπθ.gr/');

        $this->assertEquals('ουτοπία.δπθ.gr', $uri->getHost());
    }

<<<<<<< HEAD

    /**
     * @dataProvider utf8PathsDataProvider
     */
    public function testUtf8Path($url, $result)
    {
        $uri = new Uri($url);

        $this->assertEquals($result, $uri->getPath());
    }


    public function utf8PathsDataProvider()
    {
        return [
            ['http://example.com/тестовый_путь/', '/тестовый_путь/'],
            ['http://example.com/ουτοπία/', '/ουτοπία/']
        ];
=======
    public function testUriDoesNotAppendColonToHostIfPortIsEmpty()
    {
        $uri = (new Uri())->withHost('google.com');
        $this->assertEquals('google.com', (string) $uri);
        $this->assertNotEquals('google.com:', (string) $uri);
>>>>>>> e022b527
    }
}<|MERGE_RESOLUTION|>--- conflicted
+++ resolved
@@ -569,8 +569,6 @@
         $this->assertEquals('ουτοπία.δπθ.gr', $uri->getHost());
     }
 
-<<<<<<< HEAD
-
     /**
      * @dataProvider utf8PathsDataProvider
      */
@@ -588,12 +586,11 @@
             ['http://example.com/тестовый_путь/', '/тестовый_путь/'],
             ['http://example.com/ουτοπία/', '/ουτοπία/']
         ];
-=======
+    }
+
     public function testUriDoesNotAppendColonToHostIfPortIsEmpty()
     {
         $uri = (new Uri())->withHost('google.com');
         $this->assertEquals('google.com', (string) $uri);
-        $this->assertNotEquals('google.com:', (string) $uri);
->>>>>>> e022b527
     }
 }