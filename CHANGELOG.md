--- conflicted
+++ resolved
@@ -2,13 +2,26 @@
 
 All notable changes to this project will be documented in this file, in reverse chronological order by release.
 
-<<<<<<< HEAD
 ## 1.1.0 - TBD
 
 ### Added
 
 - Nothing.
-=======
+
+### Deprecated
+
+- Nothing.
+
+### Removed
+
+- [#43](https://github.com/zendframework/zend-diactoros/pull/43) removed both
+  `ServerRequestFactory::marshalUri()` and `ServerRequestFactory::marshalHostAndPort()`,
+  which were deprecated prior to the 1.0 release.
+
+### Fixed
+
+- Nothing.
+
 ## 1.0.4 - TBD
 
 ### Added
@@ -17,7 +30,6 @@
   documentation. Documentation is written in markdown, and can be converted to
   HTML using [bookdown](http://bookdown.io). New features now MUST include
   documentation for acceptance.
->>>>>>> 3900be23
 
 ### Deprecated
 
@@ -25,13 +37,7 @@
 
 ### Removed
 
-<<<<<<< HEAD
-- [#43](https://github.com/zendframework/zend-diactoros/pull/43) removed both
-  `ServerRequestFactory::marshalUri()` and `ServerRequestFactory::marshalHostAndPort()`,
-  which were deprecated prior to the 1.0 release.
-=======
 - Nothing.
->>>>>>> 3900be23
 
 ### Fixed
 
