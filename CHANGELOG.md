# Changelog

All notable changes to this project will be documented in this file, in reverse chronological order by release.

<<<<<<< HEAD
## 2.4.1 - 2020-09-03



-----

### Release Notes for [2.4.1](https://github.com/laminas/laminas-diactoros/milestone/6)

2.4.x bugfix release (patch)
=======
## 2.5.0 - TBD

### Added

- Nothing.

### Changed

- Nothing.

### Deprecated

- Nothing.

### Removed

- Nothing.

### Fixed

- Nothing.

## 2.4.0 - 2020-09-02
>>>>>>> ec9cd193

### 2.4.1

- Total issues resolved: **0**
- Total pull requests resolved: **1**
- Total contributors: **1**

#### Bug

 - [50: gd is used by test suite](https://github.com/laminas/laminas-diactoros/pull/50) thanks to @remicollet
## 2.4.0 - 2020-09-02

-----

### Release Notes for [2.4.0](https://github.com/laminas/laminas-diactoros/milestone/1)

Feature release (minor)

### 2.4.0

- Total issues resolved: **0**
- Total pull requests resolved: **2**
- Total contributors: **2**




 - [49: Merge release 2.3.2 into 2.4.x](https://github.com/laminas/laminas-diactoros/pull/49) thanks to @github-actions[bot]

#### Enhancement

 - [45: Allow Streams to be instantiated using GD resources](https://github.com/laminas/laminas-diactoros/pull/45) thanks to @settermjd
## 2.3.2 - 2020-09-02

### Added

- Nothing.

### Changed

- Nothing.

### Deprecated

- Nothing.

### Removed

- Nothing.

### Fixed

- [#47](https://github.com/laminas/laminas-diactoros/pull/47) corrects the documented exception type thrown by `Laminas\Diactoros\Response\ArraySerializer::fromArray()` to indicate `Laminas\Diactoros\Exception\DeserializationException` is thrown by the method.

-----

### Release Notes for [2.3.2](https://github.com/laminas/laminas-diactoros/milestone/2)

### 2.3.2

- Total issues resolved: **0**
- Total pull requests resolved: **1**
- Total contributors: **1**

#### Bug,Documentation

 - [47: Fixes docblock @throws in ArraySerializer::getValueFromKey()](https://github.com/laminas/laminas-diactoros/pull/47) thanks to @samsonasik
 
## 2.3.1 - 2020-07-07

### Added

- Nothing.

### Changed

- Nothing.

### Deprecated

- Nothing.

### Removed

- Nothing.

### Fixed

- [#44](https://github.com/laminas/laminas-diactoros/pull/44) fixes an issue whereby the uploaded file size was being provided as an integer string, and causing type errors. The value is now cast to integer before creating an `UploadedFile` instance.

## 2.3.0 - 2020-04-27

### Added

- [#37](https://github.com/laminas/laminas-diactoros/pull/37) adds a ConfigProvider and Module, allowing the package to be autoregistered within Mezzio and MVC applications. Each provides configuration mapping PSR-17 HTTP message factory interfaces to the Diactoros implementations of them.

### Changed

- Nothing.

### Deprecated

- Nothing.

### Removed

- Nothing.

### Fixed

- Nothing.

## 2.2.3 - 2020-03-29

### Added

- Nothing.

### Changed

- Nothing.

### Deprecated

- Nothing.

### Removed

- Nothing.

### Fixed

- Fixed `replace` version constraint in composer.json so repository can be used as replacement of `zendframework/zend-diactoros:^2.2.1`.

## 2.2.2 - 2020-01-07

### Added

- Nothing.

### Changed

- Nothing.

### Deprecated

- Nothing.

### Removed

- Nothing.

### Fixed

- [#30](https://github.com/laminas/laminas-diactoros/pull/30) adds missing `return` statements to the various `src/functions/*.legacy.php` function files to ensure they work correctly when used.

## 2.2.1 - 2019-11-13

### Added

- Nothing.

### Changed

- [zendframework/zend-diactoros#379](https://github.com/zendframework/zend-diactoros/pull/379) removes extension of `SplFileInfo` by the `UploadedFile` class. The signatures of `getSize()` are potentially incompatible, and `UploadedFile` is intended to work with arbitrary PHP and PSR-7 streams, whereas `SplFileInfo` can only model files on the filesystem. While this is technically a BC break, we are treating it as a bugfix, as the class was broken for many use cases.

### Deprecated

- Nothing.

### Removed

- Nothing.

### Fixed

- Nothing.

## 2.2.0 - 2019-11-12

### Added

- [zendframework/zend-diactoros#376](https://github.com/zendframework/zend-diactoros/pull/376) adds support for using the X-Forwarded-Host header for determining the originally requested host name when marshaling the server request.

### Changed

- [zendframework/zend-diactoros#378](https://github.com/zendframework/zend-diactoros/pull/378) updates the `UploadedFile` class to extend `SplFileInfo`, allowing developers to make use of those features in their applications.

### Deprecated

- Nothing.

### Removed

- Nothing.

### Fixed

- Nothing.

## 2.2.0  - 2019-11-08

### Added

- [zendframework/zend-diactoros#377](https://github.com/zendframework/zend-diactoros/issues/377) enables UploadedFile to stand in and be used as an SplFileInfo object.

### Changed

- Nothing.

### Deprecated

- Nothing.

### Removed

- Nothing.

### Fixed

- Nothing.

## 2.1.5 - 2019-10-10

### Added

- Nothing.

### Changed

- Nothing.

### Deprecated

- Nothing.

### Removed

- Nothing.

### Fixed

- [zendframework/zend-diactoros#372](https://github.com/zendframework/zend-diactoros/pull/372) fixes issues that occur in the `Laminas\Diactoros\Uri` class when invalid UTF-8 characters are present the user-info, path, or query string, ensuring they are URL-encoded before being consumed. Previously, such characters could result in a fatal error, which was particularly problematic when marshaling the request URI for an application request cycle.

## 2.1.4 - 2019-10-08

### Added

- Nothing.

### Changed

- Nothing.

### Deprecated

- Nothing.

### Removed

- Nothing.

### Fixed

- [zendframework/zend-diactoros#370](https://github.com/zendframework/zend-diactoros/pull/370) updates `Laminas\Diactoros\marshalHeadersFromSapi()` to ensure all underscores in header name keys are converted to dashes (fixing issues with header names such as `CONTENT_SECURITY_POLICY`, which would previously resolve improperly to `content-security_policy`).

- [zendframework/zend-diactoros#370](https://github.com/zendframework/zend-diactoros/pull/370) updates `Laminas\Diactoros\marshalHeadersFromSapi()` to ignore header names from the `$server` array that resolve to integers; previously, it would raise a fatal error.

## 2.1.3 - 2019-07-10

### Added

- Nothing.

### Changed

- Nothing.

### Deprecated

- Nothing.

### Removed

- Nothing.

### Fixed

- [zendframework/zend-diactoros#363](https://github.com/zendframework/zend-diactoros/issues/363) modifies detection of HTTPS schemas via the `$_SERVER['HTTPS']` value
  such that an empty HTTPS-key will result in a scheme of `http` and not
  `https`.

## 2.1.2 - 2019-04-29

### Added

- Nothing.

### Changed

- Nothing.

### Deprecated

- Nothing.

### Removed

- Nothing.

### Fixed

- [zendframework/zend-diactoros#355](https://github.com/zendframework/zend-diactoros/pull/355) adds `phpdbg` to the list of accepted non-SAPI enviornments for purposes
  of calling `UploadedFile::moveTo()`.

## 2.1.1 - 2019-01-05

### Added

- Nothing.

### Changed

- Nothing.

### Deprecated

- Nothing.

### Removed

- Nothing.

### Fixed

- [zendframework/zend-diactoros#349](https://github.com/zendframework/zend-diactoros/pull/349) fixes an issue when marshaling headers with values of `0` or `0` from the SAPI, ensuring they are detected and injected into the ServerRequest properly.

## 2.1.0 - 2018-12-20

### Added

- [zendframework/zend-diactoros#345](https://github.com/zendframework/zend-diactoros/pull/345) adds support for PHP 7.3.

### Changed

- Nothing.

### Deprecated

- Nothing.

### Removed

- Nothing.

### Fixed

- Nothing.

## 2.0.3 - 2019-01-05

### Added

- Nothing.

### Changed

- Nothing.

### Deprecated

- Nothing.

### Removed

- Nothing.

### Fixed

- [zendframework/zend-diactoros#349](https://github.com/zendframework/zend-diactoros/pull/349) fixes an issue when marshaling headers with values of `0` or `0` from the
  SAPI, ensuring they are detected and injected into the ServerRequest properly.

## 2.0.2 - 2018-12-20

### Added

- Nothing.

### Changed

- Nothing.

### Deprecated

- Nothing.

### Removed

- Nothing.

### Fixed

- [zendframework/zend-diactoros#344](https://github.com/zendframework/zend-diactoros/pull/344) provides a fix to ensure that headers with a value of "0" are retained.

## 2.0.1 - 2018-12-03

### Added

- Nothing.

### Changed

- Nothing.

### Deprecated

- Nothing.

### Removed

- Nothing.

### Fixed

- [zendframework/zend-diactoros#337](https://github.com/zendframework/zend-diactoros/pull/337) ensures that the `ServerRequestFactory::createServerRequest()` method
  creates a `php://temp` stream instead of a `php::input` stream, in compliance
  with the PSR-17 specification.

## 2.0.0 - 2018-09-27

### Added

- [zendframework/zend-diactoros#326](https://github.com/zendframework/zend-diactoros/pull/326) adds [PSR-17](https://www.php-fig.org/psr/psr-17/) HTTP Message Factory implementations, including:

  - `Laminas\Diactoros\RequestFactory`
  - `Laminas\Diactoros\ResponseFactory`
  - `Laminas\Diactoros\ServerRequestFactory`
  - `Laminas\Diactoros\StreamFactory`
  - `Laminas\Diactoros\UploadedFileFactory`
  - `Laminas\Diactoros\UriFactory`

  These factories may be used to produce the associated instances; we encourage
  users to rely on the PSR-17 factory interfaces to allow exchanging PSR-7
  implementations within their applications.

- [zendframework/zend-diactoros#328](https://github.com/zendframework/zend-diactoros/pull/328) adds a package-level exception interface, `Laminas\Diactoros\Exception\ExceptionInterface`,
  and several implementations for specific exceptions raised within the package.
  These include:

  - `Laminas\Diactoros\Exception\DeserializationException` (extends `UnexpectedValueException`)
  - `Laminas\Diactoros\Exception\InvalidArgumentException` (extends `InvalidArgumentException`)
  - `Laminas\Diactoros\Exception\InvalidStreamPointerPositionException` (extends `RuntimeException`)
  - `Laminas\Diactoros\Exception\SerializationException` (extends `UnexpectedValueException`)
  - `Laminas\Diactoros\Exception\UnreadableStreamException` (extends `RuntimeException`)
  - `Laminas\Diactoros\Exception\UnrecognizedProtocolVersionException` (extends `UnexpectedValueException`)
  - `Laminas\Diactoros\Exception\UnrewindableStreamException` (extends `RuntimeException`)
  - `Laminas\Diactoros\Exception\UnseekableStreamException` (extends `RuntimeException`)
  - `Laminas\Diactoros\Exception\UntellableStreamException` (extends `RuntimeException`)
  - `Laminas\Diactoros\Exception\UnwritableStreamException` (extends `RuntimeException`)
  - `Laminas\Diactoros\Exception\UploadedFileAlreadyMovedException` (extends `RuntimeException`)
  - `Laminas\Diactoros\Exception\UploadedFileErrorException` (extends `RuntimeException`)

### Changed

- [zendframework/zend-diactoros#329](https://github.com/zendframework/zend-diactoros/pull/329) adds return type hints and scalar parameter type hints wherever possible.
  The changes were done to help improve code quality, in part by reducing manual
  type checking. If you are extending any classes, you may need to update your
  signatures; check the signatures of the class(es) you are extending for changes.

- [zendframework/zend-diactoros#162](https://github.com/zendframework/zend-diactoros/pull/162) modifies `Serializer\Request` such that it now no longer raises an `UnexpectedValueException` via its `toString()` method
  when an unexpected HTTP method is encountered; this can be done safely, as the value can never
  be invalid due to other changes in the same patch.

- [zendframework/zend-diactoros#162](https://github.com/zendframework/zend-diactoros/pull/162) modifies `RequestTrait` such that it now invalidates non-string method arguments to either
  the constructor or `withMethod()`, raising an `InvalidArgumentException` for any that do not validate.

### Deprecated

- Nothing.

### Removed

- [zendframework/zend-diactoros#308](https://github.com/zendframework/zend-diactoros/pull/308) removes the following methods from the `ServerRequestFactory` class:
  - `normalizeServer()` (use `Laminas\Diactoros\normalizeServer()` instead)
  - `marshalHeaders()` (use `Laminas\Diactoros\marshalHeadersFromSapi()` instead)
  - `marshalUriFromServer()` (use `Laminas\Diactoros\marshalUriFromSapi()` instead)
  - `marshalRequestUri()` (use `Uri::getPath()` from the `Uri` instance returned by `marshalUriFromSapi()` instead)
  - `marshalHostAndPortFromHeaders()` (use `Uri::getHost()` and `Uri::getPort()` from the `Uri` instances returned by `marshalUriFromSapi()` instead)
  - `stripQueryString()` (use `explode("?", $path, 2)[0]` instead)
  - `normalizeFiles()` (use `Laminas\Diactoros\normalizeUploadedFiles()` instead)

- [zendframework/zend-diactoros#295](https://github.com/zendframework/zend-diactoros/pull/295) removes `Laminas\Diactoros\Server`. You can use the `RequestHandlerRunner` class from
  [laminas/laminas-httphandlerrunner](https://docs.laminas.dev/laminas-httphandlerrunner) to provide these capabilities instead.

- [zendframework/zend-diactoros#295](https://github.com/zendframework/zend-diactoros/pull/295) removes `Laminas\Diactoros\Response\EmitterInterface` and the various emitter implementations.
  These can now be found in the package [laminas/laminas-httphandlerrunner](https://docs.laminas.dev/laminas-httphandlerrunner/), which also provides
  a PSR-7-implementation agnostic way of using them.

### Fixed

- Nothing.

## 1.8.7 - 2019-08-06

### Added

- Nothing.

### Changed

- Nothing.

### Deprecated

- Nothing.

### Removed

- Nothing.

### Fixed

- [zendframework/zend-diactoros#364](https://github.com/zendframework/zend-diactoros/issues/364) modifies detection of HTTPS schemas via the `$_SERVER['HTTPS']` value
  such that an empty HTTPS-key will result in a scheme of `http` and not
  `https`.

## 1.8.6 - 2018-09-05

### Added

- Nothing.

### Changed

- [zendframework/zend-diactoros#325](https://github.com/zendframework/zend-diactoros/pull/325) changes the behavior of `ServerRequest::withParsedBody()`. Per
- PSR-7, it now no longer allows values other than `null`, arrays, or objects.

- [zendframework/zend-diactoros#325](https://github.com/zendframework/zend-diactoros/pull/325) changes the behavior of each of `Request`, `ServerRequest`, and
  `Response` in relation to the validation of header values. Previously, we
  allowed empty arrays to be provided via `withHeader()`; however, this was
  contrary to the PSR-7 specification. Empty arrays are no longer allowed.

### Deprecated

- Nothing.

### Removed

- Nothing.

### Fixed

- [zendframework/zend-diactoros#325](https://github.com/zendframework/zend-diactoros/pull/325) ensures that `Uri::withUserInfo()` no longer ignores values of
  `0` (numeric zero).

- [zendframework/zend-diactoros#325](https://github.com/zendframework/zend-diactoros/pull/325) fixes how header values are merged when calling
  `withAddedHeader()`, ensuring that array keys are ignored.

## 1.8.5 - 2018-08-10

### Added

- Nothing.

### Changed

- Nothing.

### Deprecated

- Nothing.

### Removed

- Nothing.

### Fixed

- [zendframework/zend-diactoros#324](https://github.com/zendframework/zend-diactoros/pull/324) fixes a reference
  to an undefined variable in the `ServerRequestFactory`, which made it
  impossible to fetch a specific header by name.

## 1.8.4 - 2018-08-01

### Added

- Nothing.

### Changed

- This release modifies how `ServerRequestFactory` marshals the request URI. In
  prior releases, we would attempt to inspect the `X-Rewrite-Url` and
  `X-Original-Url` headers, using their values, if present. These headers are
  issued by the ISAPI_Rewrite module for IIS (developed by HeliconTech).
  However, we have no way of guaranteeing that the module is what issued the
  headers, making it an unreliable source for discovering the URI. As such, we
  have removed this feature in this release of Diactoros.

  If you are developing a middleware application, you can mimic the
  functionality via middleware as follows:

  ```php
  use Psr\Http\Message\ResponseInterface;
  use Psr\Http\Message\ServerRequestInterface;
  use Psr\Http\Server\RequestHandlerInterface;
  use Laminas\Diactoros\Uri;

  public function process(ServerRequestInterface $request, RequestHandlerInterface $handler) : ResponseInterface
  {
      $requestUri = null;

      $httpXRewriteUrl = $request->getHeaderLine('X-Rewrite-Url');
      if ($httpXRewriteUrl !== null) {
          $requestUri = $httpXRewriteUrl;
      }

      $httpXOriginalUrl = $request->getHeaderLine('X-Original-Url');
      if ($httpXOriginalUrl !== null) {
          $requestUri = $httpXOriginalUrl;
      }

      if ($requestUri !== null) {
          $request = $request->withUri(new Uri($requestUri));
      }

      return $handler->handle($request);
  }
  ```

  If you use middleware such as the above, make sure you also instruct your web
  server to strip any incoming headers of the same name so that you can
  guarantee they are issued by the ISAPI_Rewrite module.

### Deprecated

- Nothing.

### Removed

- Nothing.

### Fixed

- Nothing.

## 1.8.3 - 2018-07-24

### Added

- Nothing.

### Changed

- Nothing.

### Deprecated

- Nothing.

### Removed

- Nothing.

### Fixed

- [zendframework/zend-diactoros#321](https://github.com/zendframework/zend-diactoros/pull/321) updates the logic in `Uri::withPort()` to ensure that it checks that the
  value provided is either an integer or a string integer, as only those values
  may be cast to integer without data loss.

- [zendframework/zend-diactoros#320](https://github.com/zendframework/zend-diactoros/pull/320) adds checking within `Response` to ensure that the provided reason
  phrase is a string; an `InvalidArgumentException` is now raised if it is not. This change
  ensures the class adheres strictly to the PSR-7 specification.

- [zendframework/zend-diactoros#319](https://github.com/zendframework/zend-diactoros/pull/319) provides a fix to `Laminas\Diactoros\Response` that ensures that the status
  code returned is _always_ an integer (and never a string containing an
  integer), thus ensuring it strictly adheres to the PSR-7 specification.

## 1.8.2 - 2018-07-19

### Added

- Nothing.

### Changed

- Nothing.

### Deprecated

- Nothing.

### Removed

- Nothing.

### Fixed

- [zendframework/zend-diactoros#318](https://github.com/zendframework/zend-diactoros/pull/318) fixes the logic for discovering whether an HTTPS scheme is in play
  to be case insensitive when comparing header and SAPI values, ensuring no
  false negative lookups occur.

- [zendframework/zend-diactoros#314](https://github.com/zendframework/zend-diactoros/pull/314) modifies error handling around opening a file resource within
  `Laminas\Diactoros\Stream::setStream()` to no longer use the second argument to
  `set_error_handler()`, and instead check the error type in the handler itself;
  this fixes an issue when the handler is nested inside another error handler,
  which currently has buggy behavior within the PHP engine.

## 1.8.1 - 2018-07-09

### Added

- Nothing.

### Changed

- [zendframework/zend-diactoros#313](https://github.com/zendframework/zend-diactoros/pull/313) changes the reason phrase associated with the status code 425
  to "Too Early", corresponding to a new definition of the code as specified by the IANA.

### Deprecated

- Nothing.

### Removed

- Nothing.

### Fixed

- [zendframework/zend-diactoros#312](https://github.com/zendframework/zend-diactoros/pull/312) fixes how the `normalizeUploadedFiles()` utility function handles nested trees of
  uploaded files, ensuring it detects them properly.

## 1.8.0 - 2018-06-27

### Added

- [zendframework/zend-diactoros#307](https://github.com/zendframework/zend-diactoros/pull/307) adds the following functions under the `Laminas\Diactoros` namespace, each of
  which may be used to derive artifacts from SAPI supergloabls for the purposes
  of generating a `ServerRequest` instance:
  - `normalizeServer(array $server, callable $apacheRequestHeaderCallback = null) : array`
    (main purpose is to aggregate the `Authorization` header in the SAPI params
    when under Apache)
  - `marshalProtocolVersionFromSapi(array $server) : string`
  - `marshalMethodFromSapi(array $server) : string`
  - `marshalUriFromSapi(array $server, array $headers) : Uri`
  - `marshalHeadersFromSapi(array $server) : array`
  - `parseCookieHeader(string $header) : array`
  - `createUploadedFile(array $spec) : UploadedFile` (creates the instance from
    a normal `$_FILES` entry)
  - `normalizeUploadedFiles(array $files) : UploadedFileInterface[]` (traverses
    a potentially nested array of uploaded file instances and/or `$_FILES`
    entries, including those aggregated under mod_php, php-fpm, and php-cgi in
    order to create a flat array of `UploadedFileInterface` instances to use in a
    request)

### Changed

- Nothing.

### Deprecated

- [zendframework/zend-diactoros#307](https://github.com/zendframework/zend-diactoros/pull/307) deprecates `ServerRequestFactory::normalizeServer()`; the method is
  no longer used internally, and users should instead use `Laminas\Diactoros\normalizeServer()`,
  to which it proxies.

- [zendframework/zend-diactoros#307](https://github.com/zendframework/zend-diactoros/pull/307) deprecates `ServerRequestFactory::marshalHeaders()`; the method is
  no longer used internally, and users should instead use `Laminas\Diactoros\marshalHeadersFromSapi()`,
  to which it proxies.

- [zendframework/zend-diactoros#307](https://github.com/zendframework/zend-diactoros/pull/307) deprecates `ServerRequestFactory::marshalUriFromServer()`; the method
  is no longer used internally. Users should use `marshalUriFromSapi()` instead.

- [zendframework/zend-diactoros#307](https://github.com/zendframework/zend-diactoros/pull/307) deprecates `ServerRequestFactory::marshalRequestUri()`. the method is no longer
  used internally, and currently proxies to `marshalUriFromSapi()`, pulling the
  discovered path from the `Uri` instance returned by that function. Users
  should use `marshalUriFromSapi()` instead.

- [zendframework/zend-diactoros#307](https://github.com/zendframework/zend-diactoros/pull/307) deprecates `ServerRequestFactory::marshalHostAndPortFromHeaders()`; the method
  is no longer used internally, and currently proxies to `marshalUriFromSapi()`,
  pulling the discovered host and port from the `Uri` instance returned by that
  function. Users should use `marshalUriFromSapi()` instead.

- [zendframework/zend-diactoros#307](https://github.com/zendframework/zend-diactoros/pull/307) deprecates `ServerRequestFactory::getHeader()`; the method is no longer
  used internally. Users should copy and paste the functionality into their own
  applications if needed, or rely on headers from a fully-populated `Uri`
  instance instead.

- [zendframework/zend-diactoros#307](https://github.com/zendframework/zend-diactoros/pull/307) deprecates `ServerRequestFactory::stripQueryString()`; the method is no longer
  used internally, and users can mimic the functionality via the expression
  `$path = explode('?', $path, 2)[0];`.

- [zendframework/zend-diactoros#307](https://github.com/zendframework/zend-diactoros/pull/307) deprecates `ServerRequestFactory::normalizeFiles()`; the functionality
  is no longer used internally, and users can use `normalizeUploadedFiles()` as
  a replacement.

- [zendframework/zend-diactoros#303](https://github.com/zendframework/zend-diactoros/pull/303) deprecates `Laminas\Diactoros\Response\EmitterInterface` and its various implementations. These are now provided via the
  [laminas/laminas-httphandlerrunner](https://docs.laminas.dev/laminas-httphandlerrunner) package as 1:1 substitutions.

- [zendframework/zend-diactoros#303](https://github.com/zendframework/zend-diactoros/pull/303) deprecates the `Laminas\Diactoros\Server` class. Users are directed to the `RequestHandlerRunner` class from the
  [laminas/laminas-httphandlerrunner](https://docs.laminas.dev/laminas-httphandlerrunner) package as an alternative.

### Removed

- Nothing.

### Fixed

- Nothing.

## 1.7.2 - 2018-05-29

### Added

- Nothing.

### Changed

- Nothing.

### Deprecated

- Nothing.

### Removed

- Nothing.

### Fixed

- [zendframework/zend-diactoros#301](https://github.com/zendframework/zend-diactoros/pull/301) adds stricter comparisons within the `uri` class to ensure non-empty
  values are not treated as empty.

## 1.7.1 - 2018-02-26

### Added

- Nothing.

### Changed

- [zendframework/zend-diactoros#293](https://github.com/zendframework/zend-diactoros/pull/293) updates
  `Uri::getHost()` to cast the value via `strtolower()` before returning it.
  While this represents a change, it is fixing a bug in our implementation:
  the PSR-7 specification for the method, which follows IETF RFC 3986 section
  3.2.2, requires that the host name be normalized to lowercase.

### Deprecated

- Nothing.

### Removed

- Nothing.

### Fixed

- [zendframework/zend-diactoros#290](https://github.com/zendframework/zend-diactoros/pull/290) fixes
  `Stream::getSize()` such that it checks that the result of `fstat` was
  succesful before attempting to return its `size` member; in the case of an
  error, it now returns `null`.

## 1.7.0 - 2018-01-04

### Added

- [zendframework/zend-diactoros#285](https://github.com/zendframework/zend-diactoros/pull/285) adds a new
  custom response type, `Laminas\Diactoros\Response\XmlResponse`, for generating
  responses representing XML. Usage is the same as with the `HtmlResponse` or
  `TextResponse`; the response generated will have a `Content-Type:
  application/xml` header by default.

- [zendframework/zend-diactoros#280](https://github.com/zendframework/zend-diactoros/pull/280) adds the
  response status code/phrase pairing "103 Early Hints" to the
  `Response::$phrases` property. This is a new status proposed via
  [RFC 8297](https://datatracker.ietf.org/doc/rfc8297/).

- [zendframework/zend-diactoros#279](https://github.com/zendframework/zend-diactoros/pull/279) adds explicit
  support for PHP 7.2; previously, we'd allowed build failures, though none
  occured; we now require PHP 7.2 builds to pass.

### Changed

- Nothing.

### Deprecated

- Nothing.

### Removed

- Nothing.

### Fixed

- Nothing.

## 1.6.1 - 2017-10-12

### Added

- Nothing.

### Changed

- [zendframework/zend-diactoros#273](https://github.com/zendframework/zend-diactoros/pull/273) updates each
  of the SAPI emitter implementations to emit the status line after emitting
  other headers; this is done to ensure that the status line is not overridden
  by PHP.

### Deprecated

- Nothing.

### Removed

- Nothing.

### Fixed

- [zendframework/zend-diactoros#273](https://github.com/zendframework/zend-diactoros/pull/273) modifies how
  the `SapiEmitterTrait` calls `header()` to ensure that a response code is
  _always_ passed as the third argument; this is done to prevent PHP from
  silently overriding it.

## 1.6.0 - 2017-09-13

### Added

- Nothing.

### Changed

- [zendframework/zend-diactoros#270](https://github.com/zendframework/zend-diactoros/pull/270) changes the
  behavior of `Laminas\Diactoros\Server`: it no longer creates an output buffer.

- [zendframework/zend-diactoros#270](https://github.com/zendframework/zend-diactoros/pull/270) changes the
  behavior of the two SAPI emitters in two backwards-incompatible ways:

  - They no longer auto-inject a `Content-Length` header. If you need this
    functionality, mezzio/mezzio-helpers 4.1+ provides it via
    `Mezzio\Helper\ContentLengthMiddleware`.

  - They no longer flush the output buffer. Instead, if headers have been sent,
    or the output buffer exists and has a non-zero length, the emitters raise an
    exception, as mixed PSR-7/output buffer content creates a blocking issue.
    If you are emitting content via `echo`, `print`, `var_dump`, etc., or not
    catching PHP errors or exceptions, you will need to either fix your
    application to always work with a PSR-7 response, or provide your own
    emitters that allow mixed output mechanisms.

### Deprecated

- Nothing.

### Removed

- Nothing.

### Fixed

- Nothing.

## 1.5.0 - 2017-08-22

### Added

- [zendframework/zend-diactoros#205](https://github.com/zendframework/zend-diactoros/pull/205) adds support
  for PHP 7.2.

- [zendframework/zend-diactoros#250](https://github.com/zendframework/zend-diactoros/pull/250) adds a new
  API to `JsonResponse` to avoid the need for decoding the response body in
  order to make changes to the underlying content. New methods include:
  - `getPayload()`: retrieve the unencoded payload.
  - `withPayload($data)`: create a new instance with the given data.
  - `getEncodingOptions()`: retrieve the flags to use when encoding the payload
    to JSON.
  - `withEncodingOptions(int $encodingOptions)`: create a new instance that uses
    the provided flags when encoding the payload to JSON.

### Changed

- [zendframework/zend-diactoros#249](https://github.com/zendframework/zend-diactoros/pull/249) changes the
  behavior of the various `Uri::with*()` methods slightly: if the value
  represents no change, these methods will return the same instance instead of a
  new one.

- [zendframework/zend-diactoros#248](https://github.com/zendframework/zend-diactoros/pull/248) changes the
  behavior of `Uri::getUserInfo()` slightly: it now (correctly) returns the
  percent-encoded values for the user and/or password, per RFC 3986 Section
  3.2.1. `withUserInfo()` will percent-encode values, using a mechanism that
  prevents double-encoding.

- [zendframework/zend-diactoros#243](https://github.com/zendframework/zend-diactoros/pull/243) changes the
  exception messages thrown by `UploadedFile::getStream()` and `moveTo()` when
  an upload error exists to include details about the upload error.

- [zendframework/zend-diactoros#233](https://github.com/zendframework/zend-diactoros/pull/233) adds a new
  argument to `SapiStreamEmitter::emit`, `$maxBufferLevel` **between** the
  `$response` and `$maxBufferLength` arguments. This was done because the
  `Server::listen()` method passes only the response and `$maxBufferLevel` to
  emitters; previously, this often meant that streams were being chunked 2 bytes
  at a time versus the expected default of 8kb.

  If you were calling the `SapiStreamEmitter::emit()` method manually
  previously, you will need to update your code.

### Deprecated

- Nothing.

### Removed

- [zendframework/zend-diactoros#205](https://github.com/zendframework/zend-diactoros/pull/205) and
  [zendframework/zend-diactoros#243](https://github.com/zendframework/zend-diactoros/pull/243) **remove
  support for PHP versions prior to 5.6 as well as HHVM**.

### Fixed

- [zendframework/zend-diactoros#248](https://github.com/zendframework/zend-diactoros/pull/248) fixes how the
  `Uri` class provides user-info within the URI authority; the value is now
  correctly percent-encoded , per RFC 3986 Section 3.2.1.

## 1.4.1 - 2017-08-17

### Added

- Nothing.

### Deprecated

- Nothing.

### Removed

- [zendframework/zend-diactoros#260](https://github.com/zendframework/zend-diactoros/pull/260) removes
  support for HHVM, as tests have failed against it for some time.

### Fixed

- [zendframework/zend-diactoros#247](https://github.com/zendframework/zend-diactoros/pull/247) fixes the
  `Stream` and `RelativeStream` `__toString()` method implementations to check
  if the stream `isSeekable()` before attempting to `rewind()` it, ensuring that
  the method does not raise exceptions (PHP does not allow exceptions in that
  method). In particular, this fixes an issue when using AWS S3 streams.

- [zendframework/zend-diactoros#252](https://github.com/zendframework/zend-diactoros/pull/252) provides a
  fix to the `SapiEmitterTrait` to ensure that any `Set-Cookie` headers in the
  response instance do not override those set by PHP when a session is created
  and/or regenerated.

- [zendframework/zend-diactoros#257](https://github.com/zendframework/zend-diactoros/pull/257) provides a
  fix for the `PhpInputStream::read()` method to ensure string content that
  evaluates as empty (including `0`) is still cached.

- [zendframework/zend-diactoros#258](https://github.com/zendframework/zend-diactoros/pull/258) updates the
  `Uri::filterPath()` method to allow parens within a URI path, per [RFC 3986
  section 3.3](https://tools.ietf.org/html/rfc3986#section-3.3) (parens are
  within the character set "sub-delims").

## 1.4.0 - 2017-04-06

### Added

- [zendframework/zend-diactoros#219](https://github.com/zendframework/zend-diactoros/pull/219) adds two new
  classes, `Laminas\Diactoros\Request\ArraySerializer` and
  `Laminas\Diactoros\Response\ArraySerializer`. Each exposes the static methods
  `toArray()` and `fromArray()`, allowing de/serialization of messages from and
  to arrays.

- [zendframework/zend-diactoros#236](https://github.com/zendframework/zend-diactoros/pull/236) adds two new
  constants to the `Response` class: `MIN_STATUS_CODE_VALUE` and
  `MAX_STATUS_CODE_VALUE`.

### Changes

- [zendframework/zend-diactoros#240](https://github.com/zendframework/zend-diactoros/pull/240) changes the
  behavior of `ServerRequestFactory::fromGlobals()` when no `$cookies` argument
  is present. Previously, it would use `$_COOKIES`; now, if a `Cookie` header is
  present, it will parse and use that to populate the instance instead.

  This change allows utilizing cookies that contain period characters (`.`) in
  their names (PHP's built-in cookie handling renames these to replace `.` with
  `_`, which can lead to synchronization issues with clients).

- [zendframework/zend-diactoros#235](https://github.com/zendframework/zend-diactoros/pull/235) changes the
  behavior of `Uri::__toString()` to better follow proscribed behavior in PSR-7.
  In particular, prior to this release, if a scheme was missing but an authority
  was present, the class was incorrectly returning a value that did not include
  a `//` prefix. As of this release, it now does this correctly.

### Deprecated

- Nothing.

### Removed

- Nothing.

### Fixed

- Nothing.

## 1.3.11 - 2017-04-06

### Added

- Nothing.

### Changes

- [zendframework/zend-diactoros#241](https://github.com/zendframework/zend-diactoros/pull/241) changes the
  constraint by which the package provides `psr/http-message-implementation` to
  simply `1.0` instead of `~1.0.0`, to follow how other implementations provide
  PSR-7.

### Deprecated

- Nothing.

### Removed

- Nothing.

### Fixed

- [zendframework/zend-diactoros#161](https://github.com/zendframework/zend-diactoros/pull/161) adds
  additional validations to header names and values to ensure no malformed values
  are provided.

- [zendframework/zend-diactoros#234](https://github.com/zendframework/zend-diactoros/pull/234) fixes a
  number of reason phrases in the `Response` instance, and adds automation from
  the canonical IANA sources to ensure any new phrases added are correct.

## 1.3.10 - 2017-01-23

### Added

- Nothing.

### Deprecated

- Nothing.

### Removed

- Nothing.

### Fixed

- [zendframework/zend-diactoros#226](https://github.com/zendframework/zend-diactoros/pull/226) fixed an
  issue with the `SapiStreamEmitter` causing the response body to be cast
  to `(string)` and also be read as a readable stream, potentially producing
  double output.

## 1.3.9 - 2017-01-17

### Added

- Nothing.

### Deprecated

- Nothing.

### Removed

- Nothing.

### Fixed

- [zendframework/zend-diactoros#223](https://github.com/zendframework/zend-diactoros/issues/223)
  [zendframework/zend-diactoros#224](https://github.com/zendframework/zend-diactoros/pull/224) fixed an issue
  with the `SapiStreamEmitter` consuming too much memory when producing output
  for readable bodies.

## 1.3.8 - 2017-01-05

### Added

- Nothing.

### Deprecated

- Nothing.

### Removed

- Nothing.

### Fixed

- [zendframework/zend-diactoros#222](https://github.com/zendframework/zend-diactoros/pull/222) fixes the
  `SapiStreamEmitter`'s handling of the `Content-Range` header to properly only
  emit a range of bytes if the header value is in the form `bytes {first-last}/length`.
  This allows using other range units, such as `items`, without incorrectly
  emitting truncated content.

## 1.3.7 - 2016-10-11

### Added

- [zendframework/zend-diactoros#208](https://github.com/zendframework/zend-diactoros/pull/208) adds several
  missing response codes to `Laminas\Diactoros\Response`, including:
  - 226 ('IM used')
  - 308 ('Permanent Redirect')
  - 444 ('Connection Closed Without Response')
  - 499 ('Client Closed Request')
  - 510 ('Not Extended')
  - 599 ('Network Connect Timeout Error')
- [zendframework/zend-diactoros#211](https://github.com/zendframework/zend-diactoros/pull/211) adds support
  for UTF-8 characters in query strings handled by `Laminas\Diactoros\Uri`.

### Deprecated

- Nothing.

### Removed

- Nothing.

### Fixed

- Nothing.

## 1.3.6 - 2016-09-07

### Added

- [zendframework/zend-diactoros#170](https://github.com/zendframework/zend-diactoros/pull/170) prepared
  documentation for publication at https://docs.laminas.dev/laminas-diactoros/
- [zendframework/zend-diactoros#165](https://github.com/zendframework/zend-diactoros/pull/165) adds support
  for Apache `REDIRECT_HTTP_*` header detection in the `ServerRequestFactory`.
- [zendframework/zend-diactoros#166](https://github.com/zendframework/zend-diactoros/pull/166) adds support
  for UTF-8 characters in URI paths.
- [zendframework/zend-diactoros#204](https://github.com/zendframework/zend-diactoros/pull/204) adds testing
  against PHP 7.1 release-candidate builds.

### Deprecated

- Nothing.

### Removed

- Nothing.

### Fixed

- [zendframework/zend-diactoros#186](https://github.com/zendframework/zend-diactoros/pull/186) fixes a typo
  in a variable name within the `SapiStreamEmitter`.
- [zendframework/zend-diactoros#200](https://github.com/zendframework/zend-diactoros/pull/200) updates the
  `SapiStreamEmitter` to implement a check for `isSeekable()` prior to attempts
  to rewind; this allows it to work with non-seekable streams such as the
  `CallbackStream`.
- [zendframework/zend-diactoros#169](https://github.com/zendframework/zend-diactoros/pull/169) ensures that
  response serialization always provides a `\r\n\r\n` sequence following the
  headers, even when no message body is present, to ensure it conforms with RFC
  7230.
- [zendframework/zend-diactoros#175](https://github.com/zendframework/zend-diactoros/pull/175) updates the
  `Request` class to set the `Host` header from the URI host if no header is
  already present. (Ensures conformity with PSR-7 specification.)
- [zendframework/zend-diactoros#197](https://github.com/zendframework/zend-diactoros/pull/197) updates the
  `Uri` class to ensure that string serialization does not include a colon after
  the host name if no port is present in the instance.

## 1.3.5 - 2016-03-17

### Added

- Nothing.

### Deprecated

- Nothing.

### Removed

- Nothing.

### Fixed

- [zendframework/zend-diactoros#160](https://github.com/zendframework/zend-diactoros/pull/160) fixes HTTP
  protocol detection in the `ServerRequestFactory` to work correctly with HTTP/2.

## 1.3.4 - 2016-03-17

### Added

- [zendframework/zend-diactoros#119](https://github.com/zendframework/zend-diactoros/pull/119) adds the 451
  (Unavailable for Legal Reasons) status code to the `Response` class.

### Deprecated

- Nothing.

### Removed

- Nothing.

### Fixed

- [zendframework/zend-diactoros#117](https://github.com/zendframework/zend-diactoros/pull/117) provides
  validation of the HTTP protocol version.
- [zendframework/zend-diactoros#127](https://github.com/zendframework/zend-diactoros/pull/127) now properly
  removes attributes with `null` values when calling `withoutAttribute()`.
- [zendframework/zend-diactoros#132](https://github.com/zendframework/zend-diactoros/pull/132) updates the
  `ServerRequestFactory` to marshal the request path fragment, if present.
- [zendframework/zend-diactoros#142](https://github.com/zendframework/zend-diactoros/pull/142) updates the
  exceptions thrown by `HeaderSecurity` to include the header name and/or
  value.
- [zendframework/zend-diactoros#148](https://github.com/zendframework/zend-diactoros/pull/148) fixes several
  stream operations to ensure they raise exceptions when the internal pointer
  is at an invalid position.
- [zendframework/zend-diactoros#151](https://github.com/zendframework/zend-diactoros/pull/151) ensures
  URI fragments are properly encoded.

## 1.3.3 - 2016-01-04

### Added

- Nothing.

### Deprecated

- Nothing.

### Removed

- Nothing.

### Fixed

- [zendframework/zend-diactoros#135](https://github.com/zendframework/zend-diactoros/pull/135) fixes the
  behavior of `ServerRequestFactory::marshalHeaders()` to no longer omit
  `Cookie` headers from the aggregated headers. While the values are parsed and
  injected into the cookie params, it's useful to have access to the raw headers
  as well.

## 1.3.2 - 2015-12-22

### Added

- [zendframework/zend-diactoros#124](https://github.com/zendframework/zend-diactoros/pull/124) adds four
  more optional arguments to the `ServerRequest` constructor:
  - `array $cookies`
  - `array $queryParams`
  - `null|array|object $parsedBody`
  - `string $protocolVersion`
  `ServerRequestFactory` was updated to pass values for each of these parameters
  when creating an instance, instead of using the related `with*()` methods on
  an instance.

### Deprecated

- Nothing.

### Removed

- Nothing.

### Fixed

- [zendframework/zend-diactoros#122](https://github.com/zendframework/zend-diactoros/pull/122) updates the
  `ServerRequestFactory` to retrieve the HTTP protocol version and inject it in
  the generated `ServerRequest`, which previously was not performed.

## 1.3.1 - 2015-12-16

### Added

- Nothing.

### Deprecated

- Nothing.

### Removed

- Nothing.

### Fixed

- [zendframework/zend-diactoros#113](https://github.com/zendframework/zend-diactoros/pull/113) fixes an
  issue in the response serializer, ensuring that the status code in the
  deserialized response is an integer.
- [zendframework/zend-diactoros#115](https://github.com/zendframework/zend-diactoros/pull/115) fixes an
  issue in the various text-basd response types (`TextResponse`, `HtmlResponse`,
  and `JsonResponse`); due to the fact that the constructor was not
  rewinding the message body stream, `getContents()` was thus returning `null`,
  as the pointer was at the end of the stream. The constructor now rewinds the
  stream after populating it in the constructor.

## 1.3.0 - 2015-12-15

### Added

- [zendframework/zend-diactoros#110](https://github.com/zendframework/zend-diactoros/pull/110) adds
  `Laminas\Diactoros\Response\SapiEmitterTrait`, which provides the following
  private method definitions:
  - `injectContentLength()`
  - `emitStatusLine()`
  - `emitHeaders()`
  - `flush()`
  - `filterHeader()`
  The `SapiEmitter` implementation has been updated to remove those methods and
  instead compose the trait.
- [zendframework/zend-diactoros#111](https://github.com/zendframework/zend-diactoros/pull/111) adds
  a new emitter implementation, `SapiStreamEmitter`; this emitter type will
  loop through the stream instead of emitting it in one go, and supports content
  ranges.

### Deprecated

- Nothing.

### Removed

- Nothing.

### Fixed

- Nothing.

## 1.2.1 - 2015-12-15

### Added

- Nothing.

### Deprecated

- Nothing.

### Removed

- Nothing.

### Fixed

- [zendframework/zend-diactoros#101](https://github.com/zendframework/zend-diactoros/pull/101) fixes the
  `withHeader()` implementation to ensure that if the header existed previously
  but using a different casing strategy, the previous version will be removed
  in the cloned instance.
- [zendframework/zend-diactoros#103](https://github.com/zendframework/zend-diactoros/pull/103) fixes the
  constructor of `Response` to ensure that null status codes are not possible.
- [zendframework/zend-diactoros#99](https://github.com/zendframework/zend-diactoros/pull/99) fixes
  validation of header values submitted via request and response constructors as
  follows:
  - numeric (integer and float) values are now properly allowed (this solves
    some reported issues with setting Content-Length headers)
  - invalid header names (non-string values or empty strings) now raise an
    exception.
  - invalid individual header values (non-string, non-numeric) now raise an
    exception.

## 1.2.0 - 2015-11-24

### Added

- [zendframework/zend-diactoros#88](https://github.com/zendframework/zend-diactoros/pull/88) updates the
  `SapiEmitter` to emit a `Content-Length` header with the content length as
  reported by the response body stream, assuming that
  `StreamInterface::getSize()` returns an integer.
- [zendframework/zend-diactoros#77](https://github.com/zendframework/zend-diactoros/pull/77) adds a new
  response type, `Laminas\Diactoros\Response\TextResponse`, for returning plain
  text responses. By default, it sets the content type to `text/plain;
  charset=utf-8`; per the other response types, the signature is `new
  TextResponse($text, $status = 200, array $headers = [])`.
- [zendframework/zend-diactoros#90](https://github.com/zendframework/zend-diactoros/pull/90) adds a new
  `Laminas\Diactoros\CallbackStream`, allowing you to back a stream with a PHP
  callable (such as a generator) to generate the message content. Its
  constructor accepts the callable: `$stream = new CallbackStream($callable);`

### Deprecated

- Nothing.

### Removed

- Nothing.

### Fixed

- [zendframework/zend-diactoros#77](https://github.com/zendframework/zend-diactoros/pull/77) updates the
  `HtmlResponse` to set the charset to utf-8 by default (if no content type
  header is provided at instantiation).

## 1.1.4 - 2015-10-16

### Added

- [zendframework/zend-diactoros#98](https://github.com/zendframework/zend-diactoros/pull/98) adds
  `JSON_UNESCAPED_SLASHES` to the default `json_encode` flags used by
  `Laminas\Diactoros\Response\JsonResponse`.

### Deprecated

- Nothing.

### Removed

- Nothing.

### Fixed

- [zendframework/zend-diactoros#96](https://github.com/zendframework/zend-diactoros/pull/96) updates
  `withPort()` to allow `null` port values (indicating usage of default for
  the given scheme).
- [zendframework/zend-diactoros#91](https://github.com/zendframework/zend-diactoros/pull/91) fixes the
  logic of `withUri()` to do a case-insensitive check for an existing `Host`
  header, replacing it with the new one.

## 1.1.3 - 2015-08-10

### Added

- [zendframework/zend-diactoros#73](https://github.com/zendframework/zend-diactoros/pull/73) adds caching of
  the vendor directory to the Travis-CI configuration, to speed up builds.

### Deprecated

- Nothing.

### Removed

- Nothing.

### Fixed

- [zendframework/zend-diactoros#71](https://github.com/zendframework/zend-diactoros/pull/71) fixes the
  docblock of the `JsonResponse` constructor to typehint the `$data` argument
  as `mixed`.
- [zendframework/zend-diactoros#73](https://github.com/zendframework/zend-diactoros/pull/73) changes the
  behavior in `Request` such that if it marshals a stream during instantiation,
  the stream is marked as writeable (specifically, mode `wb+`).
- [zendframework/zend-diactoros#85](https://github.com/zendframework/zend-diactoros/pull/85) updates the
  behavior of `Laminas\Diactoros\Uri`'s various `with*()` methods that are
  documented as accepting strings to raise exceptions on non-string input.
  Previously, several simply passed non-string input on verbatim, others
  normalized the input, and a few correctly raised the exceptions. Behavior is
  now consistent across each.
- [zendframework/zend-diactoros#87](https://github.com/zendframework/zend-diactoros/pull/87) fixes
  `UploadedFile` to ensure that `moveTo()` works correctly in non-SAPI
  environments when the file provided to the constructor is a path.

## 1.1.2 - 2015-07-12

### Added

- Nothing.

### Deprecated

- Nothing.

### Removed

- Nothing.

### Fixed

- [zendframework/zend-diactoros#67](https://github.com/zendframework/zend-diactoros/pull/67) ensures that
  the `Stream` class only accepts `stream` resources, not any resource.

## 1.1.1 - 2015-06-25

### Added

- Nothing.

### Deprecated

- Nothing.

### Removed

- Nothing.

### Fixed

- [zendframework/zend-diactoros#64](https://github.com/zendframework/zend-diactoros/pull/64) fixes the
  behavior of `JsonResponse` with regards to serialization of `null` and scalar
  values; the new behavior is to serialize them verbatim, without any casting.

## 1.1.0 - 2015-06-24

### Added

- [zendframework/zend-diactoros#52](https://github.com/zendframework/zend-diactoros/pull/52),
  [zendframework/zend-diactoros#58](https://github.com/zendframework/zend-diactoros/pull/58),
  [zendframework/zend-diactoros#59](https://github.com/zendframework/zend-diactoros/pull/59), and
  [zendframework/zend-diactoros#61](https://github.com/zendframework/zend-diactoros/pull/61) create several
  custom response types for simplifying response creation:

  - `Laminas\Diactoros\Response\HtmlResponse` accepts HTML content via its
    constructor, and sets the `Content-Type` to `text/html`.
  - `Laminas\Diactoros\Response\JsonResponse` accepts data to serialize to JSON via
    its constructor, and sets the `Content-Type` to `application/json`.
  - `Laminas\Diactoros\Response\EmptyResponse` allows creating empty, read-only
    responses, with a default status code of 204.
  - `Laminas\Diactoros\Response\RedirectResponse` allows specifying a URI for the
    `Location` header in the constructor, with a default status code of 302.

  Each also accepts an optional status code, and optional headers (which can
  also be used to provide an alternate `Content-Type` in the case of the HTML
  and JSON responses).

### Deprecated

- Nothing.

### Removed

- [zendframework/zend-diactoros#43](https://github.com/zendframework/zend-diactoros/pull/43) removed both
  `ServerRequestFactory::marshalUri()` and `ServerRequestFactory::marshalHostAndPort()`,
  which were deprecated prior to the 1.0 release.

### Fixed

- [zendframework/zend-diactoros#29](https://github.com/zendframework/zend-diactoros/pull/29) fixes request
  method validation to allow any valid token as defined by [RFC
  7230](http://tools.ietf.org/html/rfc7230#appendix-B). This allows usage of
  custom request methods, vs a static, hard-coded list.

## 1.0.5 - 2015-06-24

### Added

- Nothing.

### Deprecated

- Nothing.

### Removed

- Nothing.

### Fixed

- [zendframework/zend-diactoros#60](https://github.com/zendframework/zend-diactoros/pull/60) fixes
  the behavior of `UploadedFile` when the `$errorStatus` provided at
  instantiation is not `UPLOAD_ERR_OK`. Prior to the fix, an
  `InvalidArgumentException` would occur at instantiation due to the fact that
  the upload file was missing or invalid. With the fix, no exception is raised
  until a call to `moveTo()` or `getStream()` is made.

## 1.0.4 - 2015-06-23

This is a security release.

A patch has been applied to `Laminas\Diactoros\Uri::filterPath()` that ensures that
paths can only begin with a single leading slash. This prevents the following
potential security issues:

- XSS vectors. If the URI path is used for links or form targets, this prevents
  cases where the first segment of the path resembles a domain name, thus
  creating scheme-relative links such as `//example.com/foo`. With the patch,
  the leading double slash is reduced to a single slash, preventing the XSS
  vector.
- Open redirects. If the URI path is used for `Location` or `Link` headers,
  without a scheme and authority, potential for open redirects exist if clients
  do not prepend the scheme and authority. Again, preventing a double slash
  corrects the vector.

If you are using `Laminas\Diactoros\Uri` for creating links, form targets, or
redirect paths, and only using the path segment, we recommend upgrading
immediately.

### Added

- [zendframework/zend-diactoros#25](https://github.com/zendframework/zend-diactoros/pull/25) adds
  documentation. Documentation is written in markdown, and can be converted to
  HTML using [bookdown](http://bookdown.io). New features now MUST include
  documentation for acceptance.

### Deprecated

- Nothing.

### Removed

- Nothing.

### Fixed

- [zendframework/zend-diactoros#51](https://github.com/zendframework/zend-diactoros/pull/51) fixes
  `MessageTrait::getHeaderLine()` to return an empty string instead of `null` if
  the header is undefined (which is the behavior specified in PSR-7).
- [zendframework/zend-diactoros#57](https://github.com/zendframework/zend-diactoros/pull/57) fixes the
  behavior of how the `ServerRequestFactory` marshals upload files when they are
  represented as a nested associative array.
- [zendframework/zend-diactoros#49](https://github.com/zendframework/zend-diactoros/pull/49) provides several
  fixes that ensure that Diactoros complies with the PSR-7 specification:
  - `MessageInterface::getHeaderLine()` MUST return a string (that string CAN be
    empty). Previously, Diactoros would return `null`.
  - If no `Host` header is set, the `$preserveHost` flag MUST be ignored when
    calling `withUri()` (previously, Diactoros would not set the `Host` header
    if `$preserveHost` was `true`, but no `Host` header was present).
  - The request method MUST be a string; it CAN be empty. Previously, Diactoros
    would return `null`.
  - The request MUST return a `UriInterface` instance from `getUri()`; that
    instance CAN be empty. Previously, Diactoros would return `null`; now it
    lazy-instantiates an empty `Uri` instance on initialization.
- [ZF2015-05](https://getlaminas.org/security/advisory/ZF2015-05) was
  addressed by altering `Uri::filterPath()` to prevent emitting a path prepended
  with multiple slashes.

## 1.0.3 - 2015-06-04

### Added

- [zendframework/zend-diactoros#48](https://github.com/zendframework/zend-diactoros/pull/48) drops the
  minimum supported PHP version to 5.4, to allow an easier upgrade path for
  Symfony 2.7 users, and potential Drupal 8 usage.

### Deprecated

- Nothing.

### Removed

- Nothing.

### Fixed

- Nothing.

## 1.0.2 - 2015-06-04

### Added

- [zendframework/zend-diactoros#27](https://github.com/zendframework/zend-diactoros/pull/27) adds phonetic
  pronunciation of "Diactoros" to the README file.
- [zendframework/zend-diactoros#36](https://github.com/zendframework/zend-diactoros/pull/36) adds property
  annotations to the class-level docblock of `Laminas\Diactoros\RequestTrait` to
  ensure properties inherited from the `MessageTrait` are inherited by
  implementations.

### Deprecated

- Nothing.

### Removed

- Nothing.
-
### Fixed

- [zendframework/zend-diactoros#41](https://github.com/zendframework/zend-diactoros/pull/41) fixes the
  namespace for test files to begin with `LaminasTest` instead of `Laminas`.
- [zendframework/zend-diactoros#46](https://github.com/zendframework/zend-diactoros/pull/46) ensures that
  the cookie and query params for the `ServerRequest` implementation are
  initialized as arrays.
- [zendframework/zend-diactoros#47](https://github.com/zendframework/zend-diactoros/pull/47) modifies the
  internal logic in `HeaderSecurity::isValid()` to use a regular expression
  instead of character-by-character comparisons, improving performance.

## 1.0.1 - 2015-05-26

### Added

- [zendframework/zend-diactoros#10](https://github.com/zendframework/zend-diactoros/pull/10) adds
  `Laminas\Diactoros\RelativeStream`, which will return stream contents relative to
  a given offset (i.e., a subset of the stream).  `AbstractSerializer` was
  updated to create a `RelativeStream` when creating the body of a message,
  which will prevent duplication of the stream in-memory.
- [zendframework/zend-diactoros#21](https://github.com/zendframework/zend-diactoros/pull/21) adds a
  `.gitattributes` file that excludes directories and files not needed for
  production; this will further minify the package for production use cases.

### Deprecated

- Nothing.

### Removed

- Nothing.

### Fixed

- [zendframework/zend-diactoros#9](https://github.com/zendframework/zend-diactoros/pull/9) ensures that
  attributes are initialized to an empty array, ensuring that attempts to
  retrieve single attributes when none are defined will not produce errors.
- [zendframework/zend-diactoros#14](https://github.com/zendframework/zend-diactoros/pull/14) updates
  `Laminas\Diactoros\Request` to use a `php://temp` stream by default instead of
  `php://memory`, to ensure requests do not create an out-of-memory condition.
- [zendframework/zend-diactoros#15](https://github.com/zendframework/zend-diactoros/pull/15) updates
  `Laminas\Diactoros\Stream` to ensure that write operations trigger an exception
  if the stream is not writeable. Additionally, it adds more robust logic for
  determining if a stream is writeable.

## 1.0.0 - 2015-05-21

First stable release, and first release as `laminas-diactoros`.

### Added

- Nothing.

### Deprecated

- Nothing.

### Removed

- Nothing.

### Fixed

- Nothing.<|MERGE_RESOLUTION|>--- conflicted
+++ resolved
@@ -2,43 +2,31 @@
 
 All notable changes to this project will be documented in this file, in reverse chronological order by release.
 
-<<<<<<< HEAD
+## 2.5.0 - TBD
+
+### Added
+
+- Nothing.
+
+### Changed
+
+- Nothing.
+
+### Deprecated
+
+- Nothing.
+
+### Removed
+
+- Nothing.
+
+### Fixed
+
+- Nothing.
+
 ## 2.4.1 - 2020-09-03
 
-
-
------
-
 ### Release Notes for [2.4.1](https://github.com/laminas/laminas-diactoros/milestone/6)
-
-2.4.x bugfix release (patch)
-=======
-## 2.5.0 - TBD
-
-### Added
-
-- Nothing.
-
-### Changed
-
-- Nothing.
-
-### Deprecated
-
-- Nothing.
-
-### Removed
-
-- Nothing.
-
-### Fixed
-
-- Nothing.
-
-## 2.4.0 - 2020-09-02
->>>>>>> ec9cd193
-
-### 2.4.1
 
 - Total issues resolved: **0**
 - Total pull requests resolved: **1**
@@ -47,28 +35,23 @@
 #### Bug
 
  - [50: gd is used by test suite](https://github.com/laminas/laminas-diactoros/pull/50) thanks to @remicollet
+ 
 ## 2.4.0 - 2020-09-02
 
------
-
 ### Release Notes for [2.4.0](https://github.com/laminas/laminas-diactoros/milestone/1)
 
 Feature release (minor)
-
-### 2.4.0
 
 - Total issues resolved: **0**
 - Total pull requests resolved: **2**
 - Total contributors: **2**
 
-
-
-
  - [49: Merge release 2.3.2 into 2.4.x](https://github.com/laminas/laminas-diactoros/pull/49) thanks to @github-actions[bot]
 
 #### Enhancement
 
  - [45: Allow Streams to be instantiated using GD resources](https://github.com/laminas/laminas-diactoros/pull/45) thanks to @settermjd
+ 
 ## 2.3.2 - 2020-09-02
 
 ### Added
