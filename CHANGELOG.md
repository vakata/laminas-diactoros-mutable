--- conflicted
+++ resolved
@@ -2,45 +2,36 @@
 
 All notable changes to this project will be documented in this file, in reverse chronological order by release.
 
-<<<<<<< HEAD
 ## 2.2.2 - TBD
-=======
-## 1.8.8 - TBD
->>>>>>> f072547c
-
-### Added
-
-- Nothing.
-
-### Changed
-
-- Nothing.
-
-### Deprecated
-
-- Nothing.
-
-### Removed
-
-- Nothing.
-
-### Fixed
-
-- Nothing.
-
-<<<<<<< HEAD
+
+### Added
+
+- Nothing.
+
+### Changed
+
+- Nothing.
+
+### Deprecated
+
+- Nothing.
+
+### Removed
+
+- Nothing.
+
+### Fixed
+
+- Nothing.
+
 ## 2.2.1 - 2019-11-13
-=======
-## 1.8.7 - 2019-08-06
->>>>>>> f072547c
-
-### Added
-
-- Nothing.
-
-### Changed
-
-<<<<<<< HEAD
+
+### Added
+
+- Nothing.
+
+### Changed
+
 - [#379](https://github.com/zendframework/zend-diactoros/pull/379) removes extension of `SplFileInfo` by the `UploadedFile` class. The signatures of `getSize()` are potentially incompatible, and `UploadedFile` is intended to work with arbitrary PHP and PSR-7 streams, whereas `SplFileInfo` can only model files on the filesystem. While this is technically a BC break, we are treating it as a bugfix, as the class was broken for many use cases.
 
 ### Deprecated
@@ -85,21 +76,18 @@
 
 ### Changed
 
-=======
->>>>>>> f072547c
-- Nothing.
-
-### Deprecated
-
-- Nothing.
-
-### Removed
-
-- Nothing.
-
-### Fixed
-
-<<<<<<< HEAD
+- Nothing.
+
+### Deprecated
+
+- Nothing.
+
+### Removed
+
+- Nothing.
+
+### Fixed
+
 - Nothing.
 
 ## 2.1.5 - 2019-10-10
@@ -382,12 +370,30 @@
 
 - Nothing.
 
-=======
+## 1.8.7 - 2019-08-06
+
+### Added
+
+- Nothing.
+
+### Changed
+
+- Nothing.
+
+### Deprecated
+
+- Nothing.
+
+### Removed
+
+- Nothing.
+
+### Fixed
+
 - [#364](https://github.com/zendframework/zend-diactoros/issues/364) modifies detection of HTTPS schemas via the `$_SERVER['HTTPS']` value
   such that an empty HTTPS-key will result in a scheme of `http` and not
   `https`.
 
->>>>>>> f072547c
 ## 1.8.6 - 2018-09-05
 
 ### Added
