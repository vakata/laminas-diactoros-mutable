--- conflicted
+++ resolved
@@ -2,29 +2,11 @@
 
 All notable changes to this project will be documented in this file, in reverse chronological order by release.
 
-<<<<<<< HEAD
 ## 2.0.0 - TBD
 
 ### Added
 
-- [#307](https://github.com/zendframework/zend-diactoros/pull/307) adds the following functions under the `Zend\Diactoros` namespace, each of
-  which may be used to derive artifacts from SAPI supergloabls for the purposes
-  of generating a `ServerRequest` instance:
-  - `normalizeServer(array $server, callable $apacheRequestHeaderCallback = null) : array`
-    (main purpose is to aggregate the `Authorization` header in the SAPI params
-    when under Apache)
-  - `marshalProtocolVersionFromSapi(array $server) : string`
-  - `marshalMethodFromSapi(array $server) : string`
-  - `marshalUriFromSapi(array $server, array $headers) : Uri`
-  - `marshalHeadersFromSapi(array $server) : array`
-  - `parseCookieHeader(string $header) : array`
-  - `createUploadedFile(array $spec) : UploadedFile` (creates the instance from
-    a normal `$_FILES` entry)
-  - `normalizeUploadedFiles(array $files) : UploadedFileInterface[]` (traverses
-    a potentially nested array of uploaded file instances and/or `$_FILES`
-    entries, including those aggregated under mod_php, php-fpm, and php-cgi in
-    order to create a flat array of `UploadedFileInterface` instances to use in a
-    request)
+- Nothing.
 
 ### Changed
 
@@ -52,10 +34,7 @@
 
 - Nothing.
 
-## 1.8.0 - TBD
-=======
 ## 1.8.0 - 2018-06-27
->>>>>>> c0acf7a7
 
 ### Added
 
