# Changelog

All notable changes to this project will be documented in this file, in reverse chronological order by release.

<<<<<<< HEAD
## 1.1.0 - TBD

### Added

- [#52](https://github.com/zendframework/zend-diactoros/pull/52) adds
  `Zend\Diactoros\Response\StringResponse`, a factory class for generating
  HTML or JSON responses. It contains the static methods:
  - `html($html, $status = 200, array $headers = [])`
  - `json($data, $status = 200, array $headers = [])`
- [#58](https://github.com/zendframework/zend-diactoros/pull/58) adds
  `Zend\Diactoros\Response\EmptyResponse`, a `Zend\Diactoros\Response` extension
  for quickly creating empty, read-only responses.
=======
## 1.0.5 - 2015-06-24

### Added

- Nothing.
>>>>>>> 31365e4f

### Deprecated

- Nothing.

### Removed

<<<<<<< HEAD
- [#43](https://github.com/zendframework/zend-diactoros/pull/43) removed both
  `ServerRequestFactory::marshalUri()` and `ServerRequestFactory::marshalHostAndPort()`,
  which were deprecated prior to the 1.0 release.

### Fixed

- Nothing.
=======
- Nothing.

### Fixed

- [#60](https://github.com/zendframework/zend-diactoros/pull/60) fixes
  the behavior of `UploadedFile` when the `$errorStatus` provided at
  instantiation is not `UPLOAD_ERR_OK`. Prior to the fix, an
  `InvalidArgumentException` would occur at instantiation due to the fact that
  the upload file was missing or invalid. With the fix, no exception is raised
  until a call to `moveTo()` or `getStream()` is made.
>>>>>>> 31365e4f

## 1.0.4 - 2015-06-23

This is a security release.

A patch has been applied to `Zend\Diactoros\Uri::filterPath()` that ensures that
paths can only begin with a single leading slash. This prevents the following
potential security issues:

- XSS vectors. If the URI path is used for links or form targets, this prevents
  cases where the first segment of the path resembles a domain name, thus
  creating scheme-relative links such as `//example.com/foo`. With the patch,
  the leading double slash is reduced to a single slash, preventing the XSS
  vector.
- Open redirects. If the URI path is used for `Location` or `Link` headers,
  without a scheme and authority, potential for open redirects exist if clients
  do not prepend the scheme and authority. Again, preventing a double slash
  corrects the vector.

If you are using `Zend\Diactoros\Uri` for creating links, form targets, or
redirect paths, and only using the path segment, we recommend upgrading
immediately.

### Added

- [#25](https://github.com/zendframework/zend-diactoros/pull/25) adds
  documentation. Documentation is written in markdown, and can be converted to
  HTML using [bookdown](http://bookdown.io). New features now MUST include
  documentation for acceptance.

### Deprecated

- Nothing.

### Removed

- Nothing.

### Fixed

- [#51](https://github.com/zendframework/zend-diactoros/pull/51) fixes
  `MessageTrait::getHeaderLine()` to return an empty string instead of `null` if
  the header is undefined (which is the behavior specified in PSR-7).
- [#57](https://github.com/zendframework/zend-diactoros/pull/57) fixes the
  behavior of how the `ServerRequestFactory` marshals upload files when they are
  represented as a nested associative array.
- [#49](https://github.com/zendframework/zend-diactoros/pull/49) provides several 
  fixes that ensure that Diactoros complies with the PSR-7 specification:
  - `MessageInterface::getHeaderLine()` MUST return a string (that string CAN be
    empty). Previously, Diactoros would return `null`.
  - If no `Host` header is set, the `$preserveHost` flag MUST be ignored when
    calling `withUri()` (previously, Diactoros would not set the `Host` header
    if `$preserveHost` was `true`, but no `Host` header was present).
  - The request method MUST be a string; it CAN be empty. Previously, Diactoros
    would return `null`.
  - The request MUST return a `UriInterface` instance from `getUri()`; that
    instance CAN be empty. Previously, Diactoros would return `null`; now it
    lazy-instantiates an empty `Uri` instance on initialization.
- [ZF2015-05](http://framework.zend.com/security/advisory/ZF2015-05) was
  addressed by altering `Uri::filterPath()` to prevent emitting a path prepended
  with multiple slashes.

## 1.0.3 - 2015-06-04

### Added

- [#48](https://github.com/zendframework/zend-diactoros/pull/48) drops the
  minimum supported PHP version to 5.4, to allow an easier upgrade path for
  Symfony 2.7 users, and potential Drupal 8 usage.

### Deprecated

- Nothing.

### Removed

- Nothing.

### Fixed

- Nothing.

## 1.0.2 - 2015-06-04

### Added

- [#27](https://github.com/zendframework/zend-diactoros/pull/27) adds phonetic
  pronunciation of "Diactoros" to the README file.
- [#36](https://github.com/zendframework/zend-diactoros/pull/36) adds property
  annotations to the class-level docblock of `Zend\Diactoros\RequestTrait` to
  ensure properties inherited from the `MessageTrait` are inherited by
  implementations.

### Deprecated

- Nothing.

### Removed

- Nothing.
-
### Fixed

- [#41](https://github.com/zendframework/zend-diactoros/pull/41) fixes the
  namespace for test files to begin with `ZendTest` instead of `Zend`.
- [#46](https://github.com/zendframework/zend-diactoros/pull/46) ensures that
  the cookie and query params for the `ServerRequest` implementation are
  initialized as arrays.
- [#47](https://github.com/zendframework/zend-diactoros/pull/47) modifies the
  internal logic in `HeaderSecurity::isValid()` to use a regular expression
  instead of character-by-character comparisons, improving performance.

## 1.0.1 - 2015-05-26

### Added

- [#10](https://github.com/zendframework/zend-diactoros/pull/10) adds
  `Zend\Diactoros\RelativeStream`, which will return stream contents relative to
  a given offset (i.e., a subset of the stream).  `AbstractSerializer` was
  updated to create a `RelativeStream` when creating the body of a message,
  which will prevent duplication of the stream in-memory.
- [#21](https://github.com/zendframework/zend-diactoros/pull/21) adds a
  `.gitattributes` file that excludes directories and files not needed for
  production; this will further minify the package for production use cases.

### Deprecated

- Nothing.

### Removed

- Nothing.

### Fixed

- [#9](https://github.com/zendframework/zend-diactoros/pull/9) ensures that
  attributes are initialized to an empty array, ensuring that attempts to
  retrieve single attributes when none are defined will not produce errors.
- [#14](https://github.com/zendframework/zend-diactoros/pull/14) updates
  `Zend\Diactoros\Request` to use a `php://temp` stream by default instead of
  `php://memory`, to ensure requests do not create an out-of-memory condition.
- [#15](https://github.com/zendframework/zend-diactoros/pull/15) updates
  `Zend\Diactoros\Stream` to ensure that write operations trigger an exception
  if the stream is not writeable. Additionally, it adds more robust logic for
  determining if a stream is writeable.

## 1.0.0 - 2015-05-21

First stable release, and first release as `zend-diactoros`.

### Added

- Nothing.

### Deprecated

- Nothing.

### Removed

- Nothing.

### Fixed

- Nothing.<|MERGE_RESOLUTION|>--- conflicted
+++ resolved
@@ -2,7 +2,6 @@
 
 All notable changes to this project will be documented in this file, in reverse chronological order by release.
 
-<<<<<<< HEAD
 ## 1.1.0 - TBD
 
 ### Added
@@ -15,21 +14,13 @@
 - [#58](https://github.com/zendframework/zend-diactoros/pull/58) adds
   `Zend\Diactoros\Response\EmptyResponse`, a `Zend\Diactoros\Response` extension
   for quickly creating empty, read-only responses.
-=======
-## 1.0.5 - 2015-06-24
-
-### Added
-
-- Nothing.
->>>>>>> 31365e4f
-
-### Deprecated
-
-- Nothing.
-
-### Removed
-
-<<<<<<< HEAD
+
+### Deprecated
+
+- Nothing.
+
+### Removed
+
 - [#43](https://github.com/zendframework/zend-diactoros/pull/43) removed both
   `ServerRequestFactory::marshalUri()` and `ServerRequestFactory::marshalHostAndPort()`,
   which were deprecated prior to the 1.0 release.
@@ -37,7 +28,19 @@
 ### Fixed
 
 - Nothing.
-=======
+
+## 1.0.5 - 2015-06-24
+
+### Added
+
+- Nothing.
+
+### Deprecated
+
+- Nothing.
+
+### Removed
+
 - Nothing.
 
 ### Fixed
@@ -48,7 +51,6 @@
   `InvalidArgumentException` would occur at instantiation due to the fact that
   the upload file was missing or invalid. With the fix, no exception is raised
   until a call to `moveTo()` or `getStream()` is made.
->>>>>>> 31365e4f
 
 ## 1.0.4 - 2015-06-23
 
