--- conflicted
+++ resolved
@@ -2,7 +2,6 @@
 
 All notable changes to this project will be documented in this file, in reverse chronological order by release.
 
-<<<<<<< HEAD
 ## 1.9.0 - TBD
 
 ### Added
@@ -25,10 +24,7 @@
 
 - Nothing.
 
-## 1.8.3 - TBD
-=======
 ## 1.8.3 - 2018-07-24
->>>>>>> 4f926cd5
 
 ### Added
 
