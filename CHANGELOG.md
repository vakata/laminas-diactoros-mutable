--- conflicted
+++ resolved
@@ -2,11 +2,7 @@
 
 All notable changes to this project will be documented in this file, in reverse chronological order by release.
 
-<<<<<<< HEAD
 ## 1.2.0 - TBD
-=======
-## 1.1.3 - 2015-08-10
->>>>>>> dc011b6c
 
 ### Added
 
@@ -30,7 +26,7 @@
   `HtmlResponse` to set the charset to utf-8 by default (if no content type
   header is provided at instantiation).
 
-## 1.1.3 - TBD
+## 1.1.3 - 2015-08-10
 
 ### Added
 
