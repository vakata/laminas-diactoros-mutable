--- conflicted
+++ resolved
@@ -2,7 +2,6 @@
 
 All notable changes to this project will be documented in this file, in reverse chronological order by release.
 
-<<<<<<< HEAD
 ## 2.0.0 - TBD
 
 ### Added
@@ -35,8 +34,6 @@
 
 - Nothing.
 
-=======
->>>>>>> 8781b748
 ## 1.8.0 - TBD
 
 ### Added
@@ -49,15 +46,11 @@
 
 ### Deprecated
 
-<<<<<<< HEAD
-- Nothing.
-=======
 - [#303](https://github.com/zendframework/zend-diactoros/pull/303) deprecates `Zend\Diactoros\Response\EmitterInterface` and its various implementations. These are now provided via the
   [zendframework/zend-httphandlerrunner](https://docs.zendframework.com/zend-httphandlerrunner) package as 1:1 substitutions.
 
 - [#303](https://github.com/zendframework/zend-diactoros/pull/303) deprecates the `Zend\Diactoros\Server` class. Users are directed to the `RequestHandlerRunner` class from the
   [zendframework/zend-httphandlerrunner](https://docs.zendframework.com/zend-httphandlerrunner) package as an alternative.
->>>>>>> 8781b748
 
 ### Removed
 
