# Changelog

All notable changes to this project will be documented in this file, in reverse chronological order by release.

<<<<<<< HEAD
## 1.8.0 - TBD
=======
## 1.7.3 - TBD
>>>>>>> ffc729ac

### Added

- Nothing.

### Changed

- Nothing.

### Deprecated

- Nothing.

### Removed

- Nothing.

### Fixed

- Nothing.

## 1.7.2 - 2018-05-29

### Added

- Nothing.

### Changed

- Nothing.

### Deprecated

- Nothing.

### Removed

- Nothing.

### Fixed

- [#301](https://github.com/zendframework/zend-diactoros/pull/301) adds stricter comparisons within the `uri` class to ensure non-empty
  values are not treated as empty.

## 1.7.1 - 2018-02-26

### Added

- Nothing.

### Changed

- [#293](https://github.com/zendframework/zend-diactoros/pull/293) updates
  `Uri::getHost()` to cast the value via `strtolower()` before returning it.
  While this represents a change, it is fixing a bug in our implementation: 
  the PSR-7 specification for the method, which follows IETF RFC 3986 section
  3.2.2, requires that the host name be normalized to lowercase.

### Deprecated

- Nothing.

### Removed

- Nothing.

### Fixed

- [#290](https://github.com/zendframework/zend-diactoros/pull/290) fixes
  `Stream::getSize()` such that it checks that the result of `fstat` was
  succesful before attempting to return its `size` member; in the case of an
  error, it now returns `null`.

## 1.7.0 - 2018-01-04

### Added

- [#285](https://github.com/zendframework/zend-diactoros/pull/285) adds a new
  custom response type, `Zend\Diactoros\Response\XmlResponse`, for generating
  responses representing XML. Usage is the same as with the `HtmlResponse` or
  `TextResponse`; the response generated will have a `Content-Type:
  application/xml` header by default.

- [#280](https://github.com/zendframework/zend-diactoros/pull/280) adds the
  response status code/phrase pairing "103 Early Hints" to the
  `Response::$phrases` property. This is a new status proposed via
  [RFC 8297](https://datatracker.ietf.org/doc/rfc8297/).

- [#279](https://github.com/zendframework/zend-diactoros/pull/279) adds explicit
  support for PHP 7.2; previously, we'd allowed build failures, though none
  occured; we now require PHP 7.2 builds to pass.

### Changed

- Nothing.

### Deprecated

- Nothing.

### Removed

- Nothing.

### Fixed

- Nothing.

## 1.6.1 - 2017-10-12

### Added

- Nothing.

### Changed

- [#273](https://github.com/zendframework/zend-diactoros/pull/273) updates each
  of the SAPI emitter implementations to emit the status line after emitting
  other headers; this is done to ensure that the status line is not overridden
  by PHP.

### Deprecated

- Nothing.

### Removed

- Nothing.

### Fixed

- [#273](https://github.com/zendframework/zend-diactoros/pull/273) modifies how
  the `SapiEmitterTrait` calls `header()` to ensure that a response code is
  _always_ passed as the third argument; this is done to prevent PHP from
  silently overriding it.

## 1.6.0 - 2017-09-13

### Added

- Nothing.

### Changed

- [#270](https://github.com/zendframework/zend-diactoros/pull/270) changes the
  behavior of `Zend\Diactoros\Server`: it no longer creates an output buffer.

- [#270](https://github.com/zendframework/zend-diactoros/pull/270) changes the
  behavior of the two SAPI emitters in two backwards-incompatible ways:

  - They no longer auto-inject a `Content-Length` header. If you need this
    functionality, zendframework/zend-expressive-helpers 4.1+ provides it via
    `Zend\Expressive\Helper\ContentLengthMiddleware`.

  - They no longer flush the output buffer. Instead, if headers have been sent,
    or the output buffer exists and has a non-zero length, the emitters raise an
    exception, as mixed PSR-7/output buffer content creates a blocking issue.
    If you are emitting content via `echo`, `print`, `var_dump`, etc., or not
    catching PHP errors or exceptions, you will need to either fix your
    application to always work with a PSR-7 response, or provide your own
    emitters that allow mixed output mechanisms.

### Deprecated

- Nothing.

### Removed

- Nothing.

### Fixed

- Nothing.

## 1.5.0 - 2017-08-22

### Added

- [#205](https://github.com/zendframework/zend-diactoros/pull/205) adds support
  for PHP 7.2.

- [#250](https://github.com/zendframework/zend-diactoros/pull/250) adds a new
  API to `JsonResponse` to avoid the need for decoding the response body in
  order to make changes to the underlying content. New methods include:
  - `getPayload()`: retrieve the unencoded payload.
  - `withPayload($data)`: create a new instance with the given data.
  - `getEncodingOptions()`: retrieve the flags to use when encoding the payload
    to JSON.
  - `withEncodingOptions(int $encodingOptions)`: create a new instance that uses
    the provided flags when encoding the payload to JSON.

### Changed

- [#249](https://github.com/zendframework/zend-diactoros/pull/249) changes the
  behavior of the various `Uri::with*()` methods slightly: if the value
  represents no change, these methods will return the same instance instead of a
  new one.

- [#248](https://github.com/zendframework/zend-diactoros/pull/248) changes the
  behavior of `Uri::getUserInfo()` slightly: it now (correctly) returns the
  percent-encoded values for the user and/or password, per RFC 3986 Section
  3.2.1. `withUserInfo()` will percent-encode values, using a mechanism that
  prevents double-encoding.

- [#243](https://github.com/zendframework/zend-diactoros/pull/243) changes the
  exception messages thrown by `UploadedFile::getStream()` and `moveTo()` when
  an upload error exists to include details about the upload error.

- [#233](https://github.com/zendframework/zend-diactoros/pull/233) adds a new
  argument to `SapiStreamEmitter::emit`, `$maxBufferLevel` **between** the
  `$response` and `$maxBufferLength` arguments. This was done because the
  `Server::listen()` method passes only the response and `$maxBufferLevel` to
  emitters; previously, this often meant that streams were being chunked 2 bytes
  at a time versus the expected default of 8kb.

  If you were calling the `SapiStreamEmitter::emit()` method manually
  previously, you will need to update your code.

### Deprecated

- Nothing.

### Removed

- [#205](https://github.com/zendframework/zend-diactoros/pull/205) and
  [#243](https://github.com/zendframework/zend-diactoros/pull/243) **remove
  support for PHP versions prior to 5.6 as well as HHVM**.

### Fixed

- [#248](https://github.com/zendframework/zend-diactoros/pull/248) fixes how the
  `Uri` class provides user-info within the URI authority; the value is now
  correctly percent-encoded , per RFC 3986 Section 3.2.1.

## 1.4.1 - 2017-08-17

### Added

- Nothing.

### Deprecated

- Nothing.

### Removed

- [#260](https://github.com/zendframework/zend-diactoros/pull/260) removes
  support for HHVM, as tests have failed against it for some time.

### Fixed

- [#247](https://github.com/zendframework/zend-diactoros/pull/247) fixes the
  `Stream` and `RelativeStream` `__toString()` method implementations to check
  if the stream `isSeekable()` before attempting to `rewind()` it, ensuring that
  the method does not raise exceptions (PHP does not allow exceptions in that
  method). In particular, this fixes an issue when using AWS S3 streams.

- [#252](https://github.com/zendframework/zend-diactoros/pull/252) provides a
  fix to the `SapiEmitterTrait` to ensure that any `Set-Cookie` headers in the
  response instance do not override those set by PHP when a session is created
  and/or regenerated.

- [#257](https://github.com/zendframework/zend-diactoros/pull/257) provides a
  fix for the `PhpInputStream::read()` method to ensure string content that
  evaluates as empty (including `0`) is still cached.

- [#258](https://github.com/zendframework/zend-diactoros/pull/258) updates the
  `Uri::filterPath()` method to allow parens within a URI path, per [RFC 3986
  section 3.3](https://tools.ietf.org/html/rfc3986#section-3.3) (parens are
  within the character set "sub-delims").

## 1.4.0 - 2017-04-06

### Added

- [#219](https://github.com/zendframework/zend-diactoros/pull/219) adds two new
  classes, `Zend\Diactoros\Request\ArraySerializer` and
  `Zend\Diactoros\Response\ArraySerializer`. Each exposes the static methods
  `toArray()` and `fromArray()`, allowing de/serialization of messages from and
  to arrays.

- [#236](https://github.com/zendframework/zend-diactoros/pull/236) adds two new
  constants to the `Response` class: `MIN_STATUS_CODE_VALUE` and
  `MAX_STATUS_CODE_VALUE`.

### Changes

- [#240](https://github.com/zendframework/zend-diactoros/pull/240) changes the
  behavior of `ServerRequestFactory::fromGlobals()` when no `$cookies` argument
  is present. Previously, it would use `$_COOKIES`; now, if a `Cookie` header is
  present, it will parse and use that to populate the instance instead.

  This change allows utilizing cookies that contain period characters (`.`) in
  their names (PHP's built-in cookie handling renames these to replace `.` with
  `_`, which can lead to synchronization issues with clients).

- [#235](https://github.com/zendframework/zend-diactoros/pull/235) changes the
  behavior of `Uri::__toString()` to better follow proscribed behavior in PSR-7.
  In particular, prior to this release, if a scheme was missing but an authority
  was present, the class was incorrectly returning a value that did not include
  a `//` prefix. As of this release, it now does this correctly.

### Deprecated

- Nothing.

### Removed

- Nothing.

### Fixed

- Nothing.

## 1.3.11 - 2017-04-06

### Added

- Nothing.

### Changes

- [#241](https://github.com/zendframework/zend-diactoros/pull/241) changes the
  constraint by which the package provides `psr/http-message-implementation` to
  simply `1.0` instead of `~1.0.0`, to follow how other implementations provide
  PSR-7.

### Deprecated

- Nothing.

### Removed

- Nothing.

### Fixed

- [#161](https://github.com/zendframework/zend-diactoros/pull/161) adds
  additional validations to header names and values to ensure no malformed values
  are provided.

- [#234](https://github.com/zendframework/zend-diactoros/pull/234) fixes a
  number of reason phrases in the `Response` instance, and adds automation from
  the canonical IANA sources to ensure any new phrases added are correct.

## 1.3.10 - 2017-01-23

### Added

- Nothing.

### Deprecated

- Nothing.

### Removed

- Nothing.

### Fixed

- [#226](https://github.com/zendframework/zend-diactoros/pull/226) fixed an
  issue with the `SapiStreamEmitter` causing the response body to be cast
  to `(string)` and also be read as a readable stream, potentially producing
  double output.

## 1.3.9 - 2017-01-17

### Added

- Nothing.

### Deprecated

- Nothing.

### Removed

- Nothing.

### Fixed

- [#223](https://github.com/zendframework/zend-diactoros/issues/223)
  [#224](https://github.com/zendframework/zend-diactoros/pull/224) fixed an issue
  with the `SapiStreamEmitter` consuming too much memory when producing output
  for readable bodies.

## 1.3.8 - 2017-01-05

### Added

- Nothing.

### Deprecated

- Nothing.

### Removed

- Nothing.

### Fixed

- [#222](https://github.com/zendframework/zend-diactoros/pull/222) fixes the
  `SapiStreamEmitter`'s handling of the `Content-Range` header to properly only
  emit a range of bytes if the header value is in the form `bytes {first-last}/length`.
  This allows using other range units, such as `items`, without incorrectly
  emitting truncated content.

## 1.3.7 - 2016-10-11

### Added

- [#208](https://github.com/zendframework/zend-diactoros/pull/208) adds several
  missing response codes to `Zend\Diactoros\Response`, including:
  - 226 ('IM used')
  - 308 ('Permanent Redirect')
  - 444 ('Connection Closed Without Response')
  - 499 ('Client Closed Request')
  - 510 ('Not Extended')
  - 599 ('Network Connect Timeout Error')
- [#211](https://github.com/zendframework/zend-diactoros/pull/211) adds support
  for UTF-8 characters in query strings handled by `Zend\Diactoros\Uri`.

### Deprecated

- Nothing.

### Removed

- Nothing.

### Fixed

- Nothing.

## 1.3.6 - 2016-09-07

### Added

- [#170](https://github.com/zendframework/zend-diactoros/pull/170) prepared
  documentation for publication at https://zendframework.github.io/zend-diactoros/
- [#165](https://github.com/zendframework/zend-diactoros/pull/165) adds support
  for Apache `REDIRECT_HTTP_*` header detection in the `ServerRequestFactory`.
- [#166](https://github.com/zendframework/zend-diactoros/pull/166) adds support
  for UTF-8 characters in URI paths.
- [#204](https://github.com/zendframework/zend-diactoros/pull/204) adds testing
  against PHP 7.1 release-candidate builds.

### Deprecated

- Nothing.

### Removed

- Nothing.

### Fixed

- [#186](https://github.com/zendframework/zend-diactoros/pull/186) fixes a typo
  in a variable name within the `SapiStreamEmitter`.
- [#200](https://github.com/zendframework/zend-diactoros/pull/200) updates the
  `SapiStreamEmitter` to implement a check for `isSeekable()` prior to attempts
  to rewind; this allows it to work with non-seekable streams such as the
  `CallbackStream`.
- [#169](https://github.com/zendframework/zend-diactoros/pull/169) ensures that
  response serialization always provides a `\r\n\r\n` sequence following the
  headers, even when no message body is present, to ensure it conforms with RFC
  7230.
- [#175](https://github.com/zendframework/zend-diactoros/pull/175) updates the
  `Request` class to set the `Host` header from the URI host if no header is
  already present. (Ensures conformity with PSR-7 specification.)
- [#197](https://github.com/zendframework/zend-diactoros/pull/197) updates the
  `Uri` class to ensure that string serialization does not include a colon after
  the host name if no port is present in the instance.

## 1.3.5 - 2016-03-17

### Added

- Nothing.

### Deprecated

- Nothing.

### Removed

- Nothing.

### Fixed

- [#160](https://github.com/zendframework/zend-diactoros/pull/160) fixes HTTP
  protocol detection in the `ServerRequestFactory` to work correctly with HTTP/2.

## 1.3.4 - 2016-03-17

### Added

- [#119](https://github.com/zendframework/zend-diactoros/pull/119) adds the 451
  (Unavailable for Legal Reasons) status code to the `Response` class.

### Deprecated

- Nothing.

### Removed

- Nothing.

### Fixed

- [#117](https://github.com/zendframework/zend-diactoros/pull/117) provides
  validation of the HTTP protocol version.
- [#127](https://github.com/zendframework/zend-diactoros/pull/127) now properly
  removes attributes with `null` values when calling `withoutAttribute()`.
- [#132](https://github.com/zendframework/zend-diactoros/pull/132) updates the
  `ServerRequestFactory` to marshal the request path fragment, if present.
- [#142](https://github.com/zendframework/zend-diactoros/pull/142) updates the
  exceptions thrown by `HeaderSecurity` to include the header name and/or
  value.
- [#148](https://github.com/zendframework/zend-diactoros/pull/148) fixes several
  stream operations to ensure they raise exceptions when the internal pointer
  is at an invalid position.
- [#151](https://github.com/zendframework/zend-diactoros/pull/151) ensures
  URI fragments are properly encoded.

## 1.3.3 - 2016-01-04

### Added

- Nothing.

### Deprecated

- Nothing.

### Removed

- Nothing.

### Fixed

- [#135](https://github.com/zendframework/zend-diactoros/pull/135) fixes the
  behavior of `ServerRequestFactory::marshalHeaders()` to no longer omit
  `Cookie` headers from the aggregated headers. While the values are parsed and
  injected into the cookie params, it's useful to have access to the raw headers
  as well.

## 1.3.2 - 2015-12-22

### Added

- [#124](https://github.com/zendframework/zend-diactoros/pull/124) adds four
  more optional arguments to the `ServerRequest` constructor:
  - `array $cookies`
  - `array $queryParams`
  - `null|array|object $parsedBody`
  - `string $protocolVersion`
  `ServerRequestFactory` was updated to pass values for each of these parameters
  when creating an instance, instead of using the related `with*()` methods on
  an instance.

### Deprecated

- Nothing.

### Removed

- Nothing.

### Fixed

- [#122](https://github.com/zendframework/zend-diactoros/pull/122) updates the
  `ServerRequestFactory` to retrieve the HTTP protocol version and inject it in
  the generated `ServerRequest`, which previously was not performed.

## 1.3.1 - 2015-12-16

### Added

- Nothing.

### Deprecated

- Nothing.

### Removed

- Nothing.

### Fixed

- [#113](https://github.com/zendframework/zend-diactoros/pull/113) fixes an
  issue in the response serializer, ensuring that the status code in the
  deserialized response is an integer.
- [#115](https://github.com/zendframework/zend-diactoros/pull/115) fixes an
  issue in the various text-basd response types (`TextResponse`, `HtmlResponse`,
  and `JsonResponse`); due to the fact that the constructor was not
  rewinding the message body stream, `getContents()` was thus returning `null`,
  as the pointer was at the end of the stream. The constructor now rewinds the
  stream after populating it in the constructor.

## 1.3.0 - 2015-12-15

### Added

- [#110](https://github.com/zendframework/zend-diactoros/pull/110) adds
  `Zend\Diactoros\Response\SapiEmitterTrait`, which provides the following
  private method definitions:
  - `injectContentLength()`
  - `emitStatusLine()`
  - `emitHeaders()`
  - `flush()`
  - `filterHeader()`
  The `SapiEmitter` implementation has been updated to remove those methods and
  instead compose the trait.
- [#111](https://github.com/zendframework/zend-diactoros/pull/111) adds
  a new emitter implementation, `SapiStreamEmitter`; this emitter type will
  loop through the stream instead of emitting it in one go, and supports content
  ranges.

### Deprecated

- Nothing.

### Removed

- Nothing.

### Fixed

- Nothing.

## 1.2.1 - 2015-12-15

### Added

- Nothing.

### Deprecated

- Nothing.

### Removed

- Nothing.

### Fixed

- [#101](https://github.com/zendframework/zend-diactoros/pull/101) fixes the
  `withHeader()` implementation to ensure that if the header existed previously
  but using a different casing strategy, the previous version will be removed
  in the cloned instance.
- [#103](https://github.com/zendframework/zend-diactoros/pull/103) fixes the
  constructor of `Response` to ensure that null status codes are not possible.
- [#99](https://github.com/zendframework/zend-diactoros/pull/99) fixes
  validation of header values submitted via request and response constructors as
  follows:
  - numeric (integer and float) values are now properly allowed (this solves
    some reported issues with setting Content-Length headers)
  - invalid header names (non-string values or empty strings) now raise an
    exception.
  - invalid individual header values (non-string, non-numeric) now raise an
    exception.

## 1.2.0 - 2015-11-24

### Added

- [#88](https://github.com/zendframework/zend-diactoros/pull/88) updates the
  `SapiEmitter` to emit a `Content-Length` header with the content length as
  reported by the response body stream, assuming that
  `StreamInterface::getSize()` returns an integer.
- [#77](https://github.com/zendframework/zend-diactoros/pull/77) adds a new
  response type, `Zend\Diactoros\Response\TextResponse`, for returning plain
  text responses. By default, it sets the content type to `text/plain;
  charset=utf-8`; per the other response types, the signature is `new
  TextResponse($text, $status = 200, array $headers = [])`.
- [#90](https://github.com/zendframework/zend-diactoros/pull/90) adds a new
  `Zend\Diactoros\CallbackStream`, allowing you to back a stream with a PHP
  callable (such as a generator) to generate the message content. Its
  constructor accepts the callable: `$stream = new CallbackStream($callable);`

### Deprecated

- Nothing.

### Removed

- Nothing.

### Fixed

- [#77](https://github.com/zendframework/zend-diactoros/pull/77) updates the
  `HtmlResponse` to set the charset to utf-8 by default (if no content type
  header is provided at instantiation).

## 1.1.4 - 2015-10-16

### Added

- [#98](https://github.com/zendframework/zend-diactoros/pull/98) adds
  `JSON_UNESCAPED_SLASHES` to the default `json_encode` flags used by
  `Zend\Diactoros\Response\JsonResponse`.

### Deprecated

- Nothing.

### Removed

- Nothing.

### Fixed

- [#96](https://github.com/zendframework/zend-diactoros/pull/96) updates
  `withPort()` to allow `null` port values (indicating usage of default for
  the given scheme).
- [#91](https://github.com/zendframework/zend-diactoros/pull/91) fixes the
  logic of `withUri()` to do a case-insensitive check for an existing `Host`
  header, replacing it with the new one.

## 1.1.3 - 2015-08-10

### Added

- [#73](https://github.com/zendframework/zend-diactoros/pull/73) adds caching of
  the vendor directory to the Travis-CI configuration, to speed up builds.

### Deprecated

- Nothing.

### Removed

- Nothing.

### Fixed

- [#71](https://github.com/zendframework/zend-diactoros/pull/71) fixes the
  docblock of the `JsonResponse` constructor to typehint the `$data` argument
  as `mixed`.
- [#73](https://github.com/zendframework/zend-diactoros/pull/73) changes the
  behavior in `Request` such that if it marshals a stream during instantiation,
  the stream is marked as writeable (specifically, mode `wb+`).
- [#85](https://github.com/zendframework/zend-diactoros/pull/85) updates the
  behavior of `Zend\Diactoros\Uri`'s various `with*()` methods that are
  documented as accepting strings to raise exceptions on non-string input.
  Previously, several simply passed non-string input on verbatim, others
  normalized the input, and a few correctly raised the exceptions. Behavior is
  now consistent across each.
- [#87](https://github.com/zendframework/zend-diactoros/pull/87) fixes
  `UploadedFile` to ensure that `moveTo()` works correctly in non-SAPI
  environments when the file provided to the constructor is a path.

## 1.1.2 - 2015-07-12

### Added

- Nothing.

### Deprecated

- Nothing.

### Removed

- Nothing.

### Fixed

- [#67](https://github.com/zendframework/zend-diactoros/pull/67) ensures that
  the `Stream` class only accepts `stream` resources, not any resource.

## 1.1.1 - 2015-06-25

### Added

- Nothing.

### Deprecated

- Nothing.

### Removed

- Nothing.

### Fixed

- [#64](https://github.com/zendframework/zend-diactoros/pull/64) fixes the
  behavior of `JsonResponse` with regards to serialization of `null` and scalar
  values; the new behavior is to serialize them verbatim, without any casting.

## 1.1.0 - 2015-06-24

### Added

- [#52](https://github.com/zendframework/zend-diactoros/pull/52),
  [#58](https://github.com/zendframework/zend-diactoros/pull/58),
  [#59](https://github.com/zendframework/zend-diactoros/pull/59), and
  [#61](https://github.com/zendframework/zend-diactoros/pull/61) create several
  custom response types for simplifying response creation:

  - `Zend\Diactoros\Response\HtmlResponse` accepts HTML content via its
    constructor, and sets the `Content-Type` to `text/html`.
  - `Zend\Diactoros\Response\JsonResponse` accepts data to serialize to JSON via
    its constructor, and sets the `Content-Type` to `application/json`.
  - `Zend\Diactoros\Response\EmptyResponse` allows creating empty, read-only
    responses, with a default status code of 204.
  - `Zend\Diactoros\Response\RedirectResponse` allows specifying a URI for the
    `Location` header in the constructor, with a default status code of 302.

  Each also accepts an optional status code, and optional headers (which can
  also be used to provide an alternate `Content-Type` in the case of the HTML
  and JSON responses).

### Deprecated

- Nothing.

### Removed

- [#43](https://github.com/zendframework/zend-diactoros/pull/43) removed both
  `ServerRequestFactory::marshalUri()` and `ServerRequestFactory::marshalHostAndPort()`,
  which were deprecated prior to the 1.0 release.

### Fixed

- [#29](https://github.com/zendframework/zend-diactoros/pull/29) fixes request
  method validation to allow any valid token as defined by [RFC
  7230](http://tools.ietf.org/html/rfc7230#appendix-B). This allows usage of
  custom request methods, vs a static, hard-coded list.

## 1.0.5 - 2015-06-24

### Added

- Nothing.

### Deprecated

- Nothing.

### Removed

- Nothing.

### Fixed

- [#60](https://github.com/zendframework/zend-diactoros/pull/60) fixes
  the behavior of `UploadedFile` when the `$errorStatus` provided at
  instantiation is not `UPLOAD_ERR_OK`. Prior to the fix, an
  `InvalidArgumentException` would occur at instantiation due to the fact that
  the upload file was missing or invalid. With the fix, no exception is raised
  until a call to `moveTo()` or `getStream()` is made.

## 1.0.4 - 2015-06-23

This is a security release.

A patch has been applied to `Zend\Diactoros\Uri::filterPath()` that ensures that
paths can only begin with a single leading slash. This prevents the following
potential security issues:

- XSS vectors. If the URI path is used for links or form targets, this prevents
  cases where the first segment of the path resembles a domain name, thus
  creating scheme-relative links such as `//example.com/foo`. With the patch,
  the leading double slash is reduced to a single slash, preventing the XSS
  vector.
- Open redirects. If the URI path is used for `Location` or `Link` headers,
  without a scheme and authority, potential for open redirects exist if clients
  do not prepend the scheme and authority. Again, preventing a double slash
  corrects the vector.

If you are using `Zend\Diactoros\Uri` for creating links, form targets, or
redirect paths, and only using the path segment, we recommend upgrading
immediately.

### Added

- [#25](https://github.com/zendframework/zend-diactoros/pull/25) adds
  documentation. Documentation is written in markdown, and can be converted to
  HTML using [bookdown](http://bookdown.io). New features now MUST include
  documentation for acceptance.

### Deprecated

- Nothing.

### Removed

- Nothing.

### Fixed

- [#51](https://github.com/zendframework/zend-diactoros/pull/51) fixes
  `MessageTrait::getHeaderLine()` to return an empty string instead of `null` if
  the header is undefined (which is the behavior specified in PSR-7).
- [#57](https://github.com/zendframework/zend-diactoros/pull/57) fixes the
  behavior of how the `ServerRequestFactory` marshals upload files when they are
  represented as a nested associative array.
- [#49](https://github.com/zendframework/zend-diactoros/pull/49) provides several
  fixes that ensure that Diactoros complies with the PSR-7 specification:
  - `MessageInterface::getHeaderLine()` MUST return a string (that string CAN be
    empty). Previously, Diactoros would return `null`.
  - If no `Host` header is set, the `$preserveHost` flag MUST be ignored when
    calling `withUri()` (previously, Diactoros would not set the `Host` header
    if `$preserveHost` was `true`, but no `Host` header was present).
  - The request method MUST be a string; it CAN be empty. Previously, Diactoros
    would return `null`.
  - The request MUST return a `UriInterface` instance from `getUri()`; that
    instance CAN be empty. Previously, Diactoros would return `null`; now it
    lazy-instantiates an empty `Uri` instance on initialization.
- [ZF2015-05](http://framework.zend.com/security/advisory/ZF2015-05) was
  addressed by altering `Uri::filterPath()` to prevent emitting a path prepended
  with multiple slashes.

## 1.0.3 - 2015-06-04

### Added

- [#48](https://github.com/zendframework/zend-diactoros/pull/48) drops the
  minimum supported PHP version to 5.4, to allow an easier upgrade path for
  Symfony 2.7 users, and potential Drupal 8 usage.

### Deprecated

- Nothing.

### Removed

- Nothing.

### Fixed

- Nothing.

## 1.0.2 - 2015-06-04

### Added

- [#27](https://github.com/zendframework/zend-diactoros/pull/27) adds phonetic
  pronunciation of "Diactoros" to the README file.
- [#36](https://github.com/zendframework/zend-diactoros/pull/36) adds property
  annotations to the class-level docblock of `Zend\Diactoros\RequestTrait` to
  ensure properties inherited from the `MessageTrait` are inherited by
  implementations.

### Deprecated

- Nothing.

### Removed

- Nothing.
-
### Fixed

- [#41](https://github.com/zendframework/zend-diactoros/pull/41) fixes the
  namespace for test files to begin with `ZendTest` instead of `Zend`.
- [#46](https://github.com/zendframework/zend-diactoros/pull/46) ensures that
  the cookie and query params for the `ServerRequest` implementation are
  initialized as arrays.
- [#47](https://github.com/zendframework/zend-diactoros/pull/47) modifies the
  internal logic in `HeaderSecurity::isValid()` to use a regular expression
  instead of character-by-character comparisons, improving performance.

## 1.0.1 - 2015-05-26

### Added

- [#10](https://github.com/zendframework/zend-diactoros/pull/10) adds
  `Zend\Diactoros\RelativeStream`, which will return stream contents relative to
  a given offset (i.e., a subset of the stream).  `AbstractSerializer` was
  updated to create a `RelativeStream` when creating the body of a message,
  which will prevent duplication of the stream in-memory.
- [#21](https://github.com/zendframework/zend-diactoros/pull/21) adds a
  `.gitattributes` file that excludes directories and files not needed for
  production; this will further minify the package for production use cases.

### Deprecated

- Nothing.

### Removed

- Nothing.

### Fixed

- [#9](https://github.com/zendframework/zend-diactoros/pull/9) ensures that
  attributes are initialized to an empty array, ensuring that attempts to
  retrieve single attributes when none are defined will not produce errors.
- [#14](https://github.com/zendframework/zend-diactoros/pull/14) updates
  `Zend\Diactoros\Request` to use a `php://temp` stream by default instead of
  `php://memory`, to ensure requests do not create an out-of-memory condition.
- [#15](https://github.com/zendframework/zend-diactoros/pull/15) updates
  `Zend\Diactoros\Stream` to ensure that write operations trigger an exception
  if the stream is not writeable. Additionally, it adds more robust logic for
  determining if a stream is writeable.

## 1.0.0 - 2015-05-21

First stable release, and first release as `zend-diactoros`.

### Added

- Nothing.

### Deprecated

- Nothing.

### Removed

- Nothing.

### Fixed

- Nothing.<|MERGE_RESOLUTION|>--- conflicted
+++ resolved
@@ -2,11 +2,51 @@
 
 All notable changes to this project will be documented in this file, in reverse chronological order by release.
 
-<<<<<<< HEAD
+## 2.0.0 - TBD
+
+### Added
+
+- Nothing.
+
+### Changed
+
+- Nothing.
+
+### Deprecated
+
+- Nothing.
+
+### Removed
+
+- Nothing.
+
+### Fixed
+
+- Nothing.
+
 ## 1.8.0 - TBD
-=======
+
+### Added
+
+- Nothing.
+
+### Changed
+
+- Nothing.
+
+### Deprecated
+
+- Nothing.
+
+### Removed
+
+- Nothing.
+
+### Fixed
+
+- Nothing.
+
 ## 1.7.3 - TBD
->>>>>>> ffc729ac
 
 ### Added
 
