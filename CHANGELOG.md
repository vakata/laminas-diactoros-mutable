# Changelog

All notable changes to this project will be documented in this file, in reverse chronological order by release.

<<<<<<< HEAD
## 1.2.0 - TBD

### Added

- Nothing.

### Deprecated

- Nothing.

### Removed

- Nothing.

### Fixed

- Nothing.

## 1.1.2 - TBD
=======
## 1.1.2 - 2015-07-12
>>>>>>> d04c6e7b

### Added

- Nothing.

### Deprecated

- Nothing.

### Removed

- Nothing.

### Fixed

- [#67](https://github.com/zendframework/zend-diactoros/pull/67) ensures that
  the `Stream` class only accepts `stream` resources, not any resource.

## 1.1.1 - 2015-06-25

### Added

- Nothing.

### Deprecated

- Nothing.

### Removed

- Nothing.

### Fixed

- [#64](https://github.com/zendframework/zend-diactoros/pull/64) fixes the
  behavior of `JsonResponse` with regards to serialization of `null` and scalar
  values; the new behavior is to serialize them verbatim, without any casting.

## 1.1.0 - 2015-06-24

### Added

- [#52](https://github.com/zendframework/zend-diactoros/pull/52),
  [#58](https://github.com/zendframework/zend-diactoros/pull/58),
  [#59](https://github.com/zendframework/zend-diactoros/pull/59), and
  [#61](https://github.com/zendframework/zend-diactoros/pull/61) create several
  custom response types for simplifying response creation:

  - `Zend\Diactoros\Response\HtmlResponse` accepts HTML content via its
    constructor, and sets the `Content-Type` to `text/html`.
  - `Zend\Diactoros\Response\JsonResponse` accepts data to serialize to JSON via
    its constructor, and sets the `Content-Type` to `application/json`.
  - `Zend\Diactoros\Response\EmptyResponse` allows creating empty, read-only
    responses, with a default status code of 204.
  - `Zend\Diactoros\Response\RedirectResponse` allows specifying a URI for the
    `Location` header in the constructor, with a default status code of 302.

  Each also accepts an optional status code, and optional headers (which can
  also be used to provide an alternate `Content-Type` in the case of the HTML
  and JSON responses).

### Deprecated

- Nothing.

### Removed

- [#43](https://github.com/zendframework/zend-diactoros/pull/43) removed both
  `ServerRequestFactory::marshalUri()` and `ServerRequestFactory::marshalHostAndPort()`,
  which were deprecated prior to the 1.0 release.

### Fixed

- [#29](https://github.com/zendframework/zend-diactoros/pull/29) fixes request
  method validation to allow any valid token as defined by [RFC
  7230](http://tools.ietf.org/html/rfc7230#appendix-B). This allows usage of
  custom request methods, vs a static, hard-coded list.

## 1.0.5 - 2015-06-24

### Added

- Nothing.

### Deprecated

- Nothing.

### Removed

- Nothing.

### Fixed

- [#60](https://github.com/zendframework/zend-diactoros/pull/60) fixes
  the behavior of `UploadedFile` when the `$errorStatus` provided at
  instantiation is not `UPLOAD_ERR_OK`. Prior to the fix, an
  `InvalidArgumentException` would occur at instantiation due to the fact that
  the upload file was missing or invalid. With the fix, no exception is raised
  until a call to `moveTo()` or `getStream()` is made.

## 1.0.4 - 2015-06-23

This is a security release.

A patch has been applied to `Zend\Diactoros\Uri::filterPath()` that ensures that
paths can only begin with a single leading slash. This prevents the following
potential security issues:

- XSS vectors. If the URI path is used for links or form targets, this prevents
  cases where the first segment of the path resembles a domain name, thus
  creating scheme-relative links such as `//example.com/foo`. With the patch,
  the leading double slash is reduced to a single slash, preventing the XSS
  vector.
- Open redirects. If the URI path is used for `Location` or `Link` headers,
  without a scheme and authority, potential for open redirects exist if clients
  do not prepend the scheme and authority. Again, preventing a double slash
  corrects the vector.

If you are using `Zend\Diactoros\Uri` for creating links, form targets, or
redirect paths, and only using the path segment, we recommend upgrading
immediately.

### Added

- [#25](https://github.com/zendframework/zend-diactoros/pull/25) adds
  documentation. Documentation is written in markdown, and can be converted to
  HTML using [bookdown](http://bookdown.io). New features now MUST include
  documentation for acceptance.

### Deprecated

- Nothing.

### Removed

- Nothing.

### Fixed

- [#51](https://github.com/zendframework/zend-diactoros/pull/51) fixes
  `MessageTrait::getHeaderLine()` to return an empty string instead of `null` if
  the header is undefined (which is the behavior specified in PSR-7).
- [#57](https://github.com/zendframework/zend-diactoros/pull/57) fixes the
  behavior of how the `ServerRequestFactory` marshals upload files when they are
  represented as a nested associative array.
- [#49](https://github.com/zendframework/zend-diactoros/pull/49) provides several 
  fixes that ensure that Diactoros complies with the PSR-7 specification:
  - `MessageInterface::getHeaderLine()` MUST return a string (that string CAN be
    empty). Previously, Diactoros would return `null`.
  - If no `Host` header is set, the `$preserveHost` flag MUST be ignored when
    calling `withUri()` (previously, Diactoros would not set the `Host` header
    if `$preserveHost` was `true`, but no `Host` header was present).
  - The request method MUST be a string; it CAN be empty. Previously, Diactoros
    would return `null`.
  - The request MUST return a `UriInterface` instance from `getUri()`; that
    instance CAN be empty. Previously, Diactoros would return `null`; now it
    lazy-instantiates an empty `Uri` instance on initialization.
- [ZF2015-05](http://framework.zend.com/security/advisory/ZF2015-05) was
  addressed by altering `Uri::filterPath()` to prevent emitting a path prepended
  with multiple slashes.

## 1.0.3 - 2015-06-04

### Added

- [#48](https://github.com/zendframework/zend-diactoros/pull/48) drops the
  minimum supported PHP version to 5.4, to allow an easier upgrade path for
  Symfony 2.7 users, and potential Drupal 8 usage.

### Deprecated

- Nothing.

### Removed

- Nothing.

### Fixed

- Nothing.

## 1.0.2 - 2015-06-04

### Added

- [#27](https://github.com/zendframework/zend-diactoros/pull/27) adds phonetic
  pronunciation of "Diactoros" to the README file.
- [#36](https://github.com/zendframework/zend-diactoros/pull/36) adds property
  annotations to the class-level docblock of `Zend\Diactoros\RequestTrait` to
  ensure properties inherited from the `MessageTrait` are inherited by
  implementations.

### Deprecated

- Nothing.

### Removed

- Nothing.
-
### Fixed

- [#41](https://github.com/zendframework/zend-diactoros/pull/41) fixes the
  namespace for test files to begin with `ZendTest` instead of `Zend`.
- [#46](https://github.com/zendframework/zend-diactoros/pull/46) ensures that
  the cookie and query params for the `ServerRequest` implementation are
  initialized as arrays.
- [#47](https://github.com/zendframework/zend-diactoros/pull/47) modifies the
  internal logic in `HeaderSecurity::isValid()` to use a regular expression
  instead of character-by-character comparisons, improving performance.

## 1.0.1 - 2015-05-26

### Added

- [#10](https://github.com/zendframework/zend-diactoros/pull/10) adds
  `Zend\Diactoros\RelativeStream`, which will return stream contents relative to
  a given offset (i.e., a subset of the stream).  `AbstractSerializer` was
  updated to create a `RelativeStream` when creating the body of a message,
  which will prevent duplication of the stream in-memory.
- [#21](https://github.com/zendframework/zend-diactoros/pull/21) adds a
  `.gitattributes` file that excludes directories and files not needed for
  production; this will further minify the package for production use cases.

### Deprecated

- Nothing.

### Removed

- Nothing.

### Fixed

- [#9](https://github.com/zendframework/zend-diactoros/pull/9) ensures that
  attributes are initialized to an empty array, ensuring that attempts to
  retrieve single attributes when none are defined will not produce errors.
- [#14](https://github.com/zendframework/zend-diactoros/pull/14) updates
  `Zend\Diactoros\Request` to use a `php://temp` stream by default instead of
  `php://memory`, to ensure requests do not create an out-of-memory condition.
- [#15](https://github.com/zendframework/zend-diactoros/pull/15) updates
  `Zend\Diactoros\Stream` to ensure that write operations trigger an exception
  if the stream is not writeable. Additionally, it adds more robust logic for
  determining if a stream is writeable.

## 1.0.0 - 2015-05-21

First stable release, and first release as `zend-diactoros`.

### Added

- Nothing.

### Deprecated

- Nothing.

### Removed

- Nothing.

### Fixed

- Nothing.<|MERGE_RESOLUTION|>--- conflicted
+++ resolved
@@ -2,7 +2,6 @@
 
 All notable changes to this project will be documented in this file, in reverse chronological order by release.
 
-<<<<<<< HEAD
 ## 1.2.0 - TBD
 
 ### Added
@@ -21,10 +20,7 @@
 
 - Nothing.
 
-## 1.1.2 - TBD
-=======
 ## 1.1.2 - 2015-07-12
->>>>>>> d04c6e7b
 
 ### Added
 
