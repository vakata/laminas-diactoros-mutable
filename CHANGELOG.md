--- conflicted
+++ resolved
@@ -2,11 +2,29 @@
 
 All notable changes to this project will be documented in this file, in reverse chronological order by release.
 
-<<<<<<< HEAD
+## 2.4.0 - TBD
+
+### Added
+
+- Nothing.
+
+### Changed
+
+- Nothing.
+
+### Deprecated
+
+- Nothing.
+
+### Removed
+
+- Nothing.
+
+### Fixed
+
+- Nothing.
+
 ## 2.3.2 - 2020-09-02
-=======
-## 2.4.0 - TBD
->>>>>>> 7e9e5134
 
 ### Added
 
@@ -28,12 +46,9 @@
 
 - [#47](https://github.com/laminas/laminas-diactoros/pull/47) corrects the documented exception type thrown by `Laminas\Diactoros\Response\ArraySerializer::fromArray()` to indicate `Laminas\Diactoros\Exception\DeserializationException` is thrown by the method.
 
-
 -----
 
 ### Release Notes for [2.3.2](https://github.com/laminas/laminas-diactoros/milestone/2)
-
-
 
 ### 2.3.2
 
@@ -44,6 +59,7 @@
 #### Bug,Documentation
 
  - [47: Fixes docblock @throws in ArraySerializer::getValueFromKey()](https://github.com/laminas/laminas-diactoros/pull/47) thanks to @samsonasik
+ 
 ## 2.3.1 - 2020-07-07
 
 ### Added
