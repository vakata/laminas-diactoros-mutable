# Changelog

All notable changes to this project will be documented in this file, in reverse chronological order by release.

<<<<<<< HEAD
## 2.0.0 - TBD
=======
## 1.8.1 - TBD
>>>>>>> 4d7490cc

### Added

- Nothing.

### Changed

<<<<<<< HEAD
- [#162](https://github.com/zendframework/zend-diactoros/pull/162) modifies `Serializer\Request` such that it now no longer raises an `UnexpectedValueException` via its `toString()` method
  when an unexpected HTTP method is encountered; this can be done safely, as the value can never
  be invalid due to other changes in the same patch.

- [#162](https://github.com/zendframework/zend-diactoros/pull/162) modifies `RequestTrait` such that it now invalidates non-string method arguments to either
  the constructor or `withMethod()`, raising an `InvalidArgumentException` for any that do not validate.
=======
- Nothing.
>>>>>>> 4d7490cc

### Deprecated

- Nothing.

### Removed

<<<<<<< HEAD
- [#295](https://github.com/zendframework/zend-diactoros/pull/295) removes `Zend\Diactoros\Server`. You can use the `RequestHandlerRunner` class from
  [zendframework/zend-httphandlerrunner](https://docs.zendframework.com/zend-httphandlerrunner) to provide these capabilities instead.

- [#295](https://github.com/zendframework/zend-diactoros/pull/295) removes `Zend\Diactoros\Response\EmitterInterface` and the various emitter implementations.
  These can now be found in the package [zendframework/zend-httphandlerrunner](https://docs.zendframework.com/zend-httphandlerrunner/), which also provides
  a PSR-7-implementation agnostic way of using them.
=======
- Nothing.
>>>>>>> 4d7490cc

### Fixed

- Nothing.

## 1.8.0 - 2018-06-27

### Added

- [#307](https://github.com/zendframework/zend-diactoros/pull/307) adds the following functions under the `Zend\Diactoros` namespace, each of
  which may be used to derive artifacts from SAPI supergloabls for the purposes
  of generating a `ServerRequest` instance:
  - `normalizeServer(array $server, callable $apacheRequestHeaderCallback = null) : array`
    (main purpose is to aggregate the `Authorization` header in the SAPI params
    when under Apache)
  - `marshalProtocolVersionFromSapi(array $server) : string`
  - `marshalMethodFromSapi(array $server) : string`
  - `marshalUriFromSapi(array $server, array $headers) : Uri`
  - `marshalHeadersFromSapi(array $server) : array`
  - `parseCookieHeader(string $header) : array`
  - `createUploadedFile(array $spec) : UploadedFile` (creates the instance from
    a normal `$_FILES` entry)
  - `normalizeUploadedFiles(array $files) : UploadedFileInterface[]` (traverses
    a potentially nested array of uploaded file instances and/or `$_FILES`
    entries, including those aggregated under mod_php, php-fpm, and php-cgi in
    order to create a flat array of `UploadedFileInterface` instances to use in a
    request)

### Changed

- Nothing.

### Deprecated

- [#307](https://github.com/zendframework/zend-diactoros/pull/307) deprecates `ServerRequestFactory::normalizeServer()`; the method is
  no longer used internally, and users should instead use `Zend\Diactoros\normalizeServer()`,
  to which it proxies.

- [#307](https://github.com/zendframework/zend-diactoros/pull/307) deprecates `ServerRequestFactory::marshalHeaders()`; the method is
  no longer used internally, and users should instead use `Zend\Diactoros\marshalHeadersFromSapi()`,
  to which it proxies.

- [#307](https://github.com/zendframework/zend-diactoros/pull/307) deprecates `ServerRequestFactory::marshalUriFromServer()`; the method
  is no longer used internally. Users should use `marshalUriFromSapi()` instead.

- [#307](https://github.com/zendframework/zend-diactoros/pull/307) deprecates `ServerRequestFactory::marshalRequestUri()`. the method is no longer
  used internally, and currently proxies to `marshalUriFromSapi()`, pulling the
  discovered path from the `Uri` instance returned by that function. Users
  should use `marshalUriFromSapi()` instead.

- [#307](https://github.com/zendframework/zend-diactoros/pull/307) deprecates `ServerRequestFactory::marshalHostAndPortFromHeaders()`; the method
  is no longer used internally, and currently proxies to `marshalUriFromSapi()`,
  pulling the discovered host and port from the `Uri` instance returned by that
  function. Users should use `marshalUriFromSapi()` instead.

- [#307](https://github.com/zendframework/zend-diactoros/pull/307) deprecates `ServerRequestFactory::getHeader()`; the method is no longer
  used internally. Users should copy and paste the functionality into their own
  applications if needed, or rely on headers from a fully-populated `Uri`
  instance instead.

- [#307](https://github.com/zendframework/zend-diactoros/pull/307) deprecates `ServerRequestFactory::stripQueryString()`; the method is no longer
  used internally, and users can mimic the functionality via the expression
  `$path = explode('?', $path, 2)[0];`.

- [#307](https://github.com/zendframework/zend-diactoros/pull/307) deprecates `ServerRequestFactory::normalizeFiles()`; the functionality
  is no longer used internally, and users can use `normalizeUploadedFiles()` as
  a replacement.

- [#303](https://github.com/zendframework/zend-diactoros/pull/303) deprecates `Zend\Diactoros\Response\EmitterInterface` and its various implementations. These are now provided via the
  [zendframework/zend-httphandlerrunner](https://docs.zendframework.com/zend-httphandlerrunner) package as 1:1 substitutions.

- [#303](https://github.com/zendframework/zend-diactoros/pull/303) deprecates the `Zend\Diactoros\Server` class. Users are directed to the `RequestHandlerRunner` class from the
  [zendframework/zend-httphandlerrunner](https://docs.zendframework.com/zend-httphandlerrunner) package as an alternative.

### Removed

- Nothing.

### Fixed

- Nothing.

## 1.7.2 - 2018-05-29

### Added

- Nothing.

### Changed

- Nothing.

### Deprecated

- Nothing.

### Removed

- Nothing.

### Fixed

- [#301](https://github.com/zendframework/zend-diactoros/pull/301) adds stricter comparisons within the `uri` class to ensure non-empty
  values are not treated as empty.

## 1.7.1 - 2018-02-26

### Added

- Nothing.

### Changed

- [#293](https://github.com/zendframework/zend-diactoros/pull/293) updates
  `Uri::getHost()` to cast the value via `strtolower()` before returning it.
  While this represents a change, it is fixing a bug in our implementation: 
  the PSR-7 specification for the method, which follows IETF RFC 3986 section
  3.2.2, requires that the host name be normalized to lowercase.

### Deprecated

- Nothing.

### Removed

- Nothing.

### Fixed

- [#290](https://github.com/zendframework/zend-diactoros/pull/290) fixes
  `Stream::getSize()` such that it checks that the result of `fstat` was
  succesful before attempting to return its `size` member; in the case of an
  error, it now returns `null`.

## 1.7.0 - 2018-01-04

### Added

- [#285](https://github.com/zendframework/zend-diactoros/pull/285) adds a new
  custom response type, `Zend\Diactoros\Response\XmlResponse`, for generating
  responses representing XML. Usage is the same as with the `HtmlResponse` or
  `TextResponse`; the response generated will have a `Content-Type:
  application/xml` header by default.

- [#280](https://github.com/zendframework/zend-diactoros/pull/280) adds the
  response status code/phrase pairing "103 Early Hints" to the
  `Response::$phrases` property. This is a new status proposed via
  [RFC 8297](https://datatracker.ietf.org/doc/rfc8297/).

- [#279](https://github.com/zendframework/zend-diactoros/pull/279) adds explicit
  support for PHP 7.2; previously, we'd allowed build failures, though none
  occured; we now require PHP 7.2 builds to pass.

### Changed

- Nothing.

### Deprecated

- Nothing.

### Removed

- Nothing.

### Fixed

- Nothing.

## 1.6.1 - 2017-10-12

### Added

- Nothing.

### Changed

- [#273](https://github.com/zendframework/zend-diactoros/pull/273) updates each
  of the SAPI emitter implementations to emit the status line after emitting
  other headers; this is done to ensure that the status line is not overridden
  by PHP.

### Deprecated

- Nothing.

### Removed

- Nothing.

### Fixed

- [#273](https://github.com/zendframework/zend-diactoros/pull/273) modifies how
  the `SapiEmitterTrait` calls `header()` to ensure that a response code is
  _always_ passed as the third argument; this is done to prevent PHP from
  silently overriding it.

## 1.6.0 - 2017-09-13

### Added

- Nothing.

### Changed

- [#270](https://github.com/zendframework/zend-diactoros/pull/270) changes the
  behavior of `Zend\Diactoros\Server`: it no longer creates an output buffer.

- [#270](https://github.com/zendframework/zend-diactoros/pull/270) changes the
  behavior of the two SAPI emitters in two backwards-incompatible ways:

  - They no longer auto-inject a `Content-Length` header. If you need this
    functionality, zendframework/zend-expressive-helpers 4.1+ provides it via
    `Zend\Expressive\Helper\ContentLengthMiddleware`.

  - They no longer flush the output buffer. Instead, if headers have been sent,
    or the output buffer exists and has a non-zero length, the emitters raise an
    exception, as mixed PSR-7/output buffer content creates a blocking issue.
    If you are emitting content via `echo`, `print`, `var_dump`, etc., or not
    catching PHP errors or exceptions, you will need to either fix your
    application to always work with a PSR-7 response, or provide your own
    emitters that allow mixed output mechanisms.

### Deprecated

- Nothing.

### Removed

- Nothing.

### Fixed

- Nothing.

## 1.5.0 - 2017-08-22

### Added

- [#205](https://github.com/zendframework/zend-diactoros/pull/205) adds support
  for PHP 7.2.

- [#250](https://github.com/zendframework/zend-diactoros/pull/250) adds a new
  API to `JsonResponse` to avoid the need for decoding the response body in
  order to make changes to the underlying content. New methods include:
  - `getPayload()`: retrieve the unencoded payload.
  - `withPayload($data)`: create a new instance with the given data.
  - `getEncodingOptions()`: retrieve the flags to use when encoding the payload
    to JSON.
  - `withEncodingOptions(int $encodingOptions)`: create a new instance that uses
    the provided flags when encoding the payload to JSON.

### Changed

- [#249](https://github.com/zendframework/zend-diactoros/pull/249) changes the
  behavior of the various `Uri::with*()` methods slightly: if the value
  represents no change, these methods will return the same instance instead of a
  new one.

- [#248](https://github.com/zendframework/zend-diactoros/pull/248) changes the
  behavior of `Uri::getUserInfo()` slightly: it now (correctly) returns the
  percent-encoded values for the user and/or password, per RFC 3986 Section
  3.2.1. `withUserInfo()` will percent-encode values, using a mechanism that
  prevents double-encoding.

- [#243](https://github.com/zendframework/zend-diactoros/pull/243) changes the
  exception messages thrown by `UploadedFile::getStream()` and `moveTo()` when
  an upload error exists to include details about the upload error.

- [#233](https://github.com/zendframework/zend-diactoros/pull/233) adds a new
  argument to `SapiStreamEmitter::emit`, `$maxBufferLevel` **between** the
  `$response` and `$maxBufferLength` arguments. This was done because the
  `Server::listen()` method passes only the response and `$maxBufferLevel` to
  emitters; previously, this often meant that streams were being chunked 2 bytes
  at a time versus the expected default of 8kb.

  If you were calling the `SapiStreamEmitter::emit()` method manually
  previously, you will need to update your code.

### Deprecated

- Nothing.

### Removed

- [#205](https://github.com/zendframework/zend-diactoros/pull/205) and
  [#243](https://github.com/zendframework/zend-diactoros/pull/243) **remove
  support for PHP versions prior to 5.6 as well as HHVM**.

### Fixed

- [#248](https://github.com/zendframework/zend-diactoros/pull/248) fixes how the
  `Uri` class provides user-info within the URI authority; the value is now
  correctly percent-encoded , per RFC 3986 Section 3.2.1.

## 1.4.1 - 2017-08-17

### Added

- Nothing.

### Deprecated

- Nothing.

### Removed

- [#260](https://github.com/zendframework/zend-diactoros/pull/260) removes
  support for HHVM, as tests have failed against it for some time.

### Fixed

- [#247](https://github.com/zendframework/zend-diactoros/pull/247) fixes the
  `Stream` and `RelativeStream` `__toString()` method implementations to check
  if the stream `isSeekable()` before attempting to `rewind()` it, ensuring that
  the method does not raise exceptions (PHP does not allow exceptions in that
  method). In particular, this fixes an issue when using AWS S3 streams.

- [#252](https://github.com/zendframework/zend-diactoros/pull/252) provides a
  fix to the `SapiEmitterTrait` to ensure that any `Set-Cookie` headers in the
  response instance do not override those set by PHP when a session is created
  and/or regenerated.

- [#257](https://github.com/zendframework/zend-diactoros/pull/257) provides a
  fix for the `PhpInputStream::read()` method to ensure string content that
  evaluates as empty (including `0`) is still cached.

- [#258](https://github.com/zendframework/zend-diactoros/pull/258) updates the
  `Uri::filterPath()` method to allow parens within a URI path, per [RFC 3986
  section 3.3](https://tools.ietf.org/html/rfc3986#section-3.3) (parens are
  within the character set "sub-delims").

## 1.4.0 - 2017-04-06

### Added

- [#219](https://github.com/zendframework/zend-diactoros/pull/219) adds two new
  classes, `Zend\Diactoros\Request\ArraySerializer` and
  `Zend\Diactoros\Response\ArraySerializer`. Each exposes the static methods
  `toArray()` and `fromArray()`, allowing de/serialization of messages from and
  to arrays.

- [#236](https://github.com/zendframework/zend-diactoros/pull/236) adds two new
  constants to the `Response` class: `MIN_STATUS_CODE_VALUE` and
  `MAX_STATUS_CODE_VALUE`.

### Changes

- [#240](https://github.com/zendframework/zend-diactoros/pull/240) changes the
  behavior of `ServerRequestFactory::fromGlobals()` when no `$cookies` argument
  is present. Previously, it would use `$_COOKIES`; now, if a `Cookie` header is
  present, it will parse and use that to populate the instance instead.

  This change allows utilizing cookies that contain period characters (`.`) in
  their names (PHP's built-in cookie handling renames these to replace `.` with
  `_`, which can lead to synchronization issues with clients).

- [#235](https://github.com/zendframework/zend-diactoros/pull/235) changes the
  behavior of `Uri::__toString()` to better follow proscribed behavior in PSR-7.
  In particular, prior to this release, if a scheme was missing but an authority
  was present, the class was incorrectly returning a value that did not include
  a `//` prefix. As of this release, it now does this correctly.

### Deprecated

- Nothing.

### Removed

- Nothing.

### Fixed

- Nothing.

## 1.3.11 - 2017-04-06

### Added

- Nothing.

### Changes

- [#241](https://github.com/zendframework/zend-diactoros/pull/241) changes the
  constraint by which the package provides `psr/http-message-implementation` to
  simply `1.0` instead of `~1.0.0`, to follow how other implementations provide
  PSR-7.

### Deprecated

- Nothing.

### Removed

- Nothing.

### Fixed

- [#161](https://github.com/zendframework/zend-diactoros/pull/161) adds
  additional validations to header names and values to ensure no malformed values
  are provided.

- [#234](https://github.com/zendframework/zend-diactoros/pull/234) fixes a
  number of reason phrases in the `Response` instance, and adds automation from
  the canonical IANA sources to ensure any new phrases added are correct.

## 1.3.10 - 2017-01-23

### Added

- Nothing.

### Deprecated

- Nothing.

### Removed

- Nothing.

### Fixed

- [#226](https://github.com/zendframework/zend-diactoros/pull/226) fixed an
  issue with the `SapiStreamEmitter` causing the response body to be cast
  to `(string)` and also be read as a readable stream, potentially producing
  double output.

## 1.3.9 - 2017-01-17

### Added

- Nothing.

### Deprecated

- Nothing.

### Removed

- Nothing.

### Fixed

- [#223](https://github.com/zendframework/zend-diactoros/issues/223)
  [#224](https://github.com/zendframework/zend-diactoros/pull/224) fixed an issue
  with the `SapiStreamEmitter` consuming too much memory when producing output
  for readable bodies.

## 1.3.8 - 2017-01-05

### Added

- Nothing.

### Deprecated

- Nothing.

### Removed

- Nothing.

### Fixed

- [#222](https://github.com/zendframework/zend-diactoros/pull/222) fixes the
  `SapiStreamEmitter`'s handling of the `Content-Range` header to properly only
  emit a range of bytes if the header value is in the form `bytes {first-last}/length`.
  This allows using other range units, such as `items`, without incorrectly
  emitting truncated content.

## 1.3.7 - 2016-10-11

### Added

- [#208](https://github.com/zendframework/zend-diactoros/pull/208) adds several
  missing response codes to `Zend\Diactoros\Response`, including:
  - 226 ('IM used')
  - 308 ('Permanent Redirect')
  - 444 ('Connection Closed Without Response')
  - 499 ('Client Closed Request')
  - 510 ('Not Extended')
  - 599 ('Network Connect Timeout Error')
- [#211](https://github.com/zendframework/zend-diactoros/pull/211) adds support
  for UTF-8 characters in query strings handled by `Zend\Diactoros\Uri`.

### Deprecated

- Nothing.

### Removed

- Nothing.

### Fixed

- Nothing.

## 1.3.6 - 2016-09-07

### Added

- [#170](https://github.com/zendframework/zend-diactoros/pull/170) prepared
  documentation for publication at https://zendframework.github.io/zend-diactoros/
- [#165](https://github.com/zendframework/zend-diactoros/pull/165) adds support
  for Apache `REDIRECT_HTTP_*` header detection in the `ServerRequestFactory`.
- [#166](https://github.com/zendframework/zend-diactoros/pull/166) adds support
  for UTF-8 characters in URI paths.
- [#204](https://github.com/zendframework/zend-diactoros/pull/204) adds testing
  against PHP 7.1 release-candidate builds.

### Deprecated

- Nothing.

### Removed

- Nothing.

### Fixed

- [#186](https://github.com/zendframework/zend-diactoros/pull/186) fixes a typo
  in a variable name within the `SapiStreamEmitter`.
- [#200](https://github.com/zendframework/zend-diactoros/pull/200) updates the
  `SapiStreamEmitter` to implement a check for `isSeekable()` prior to attempts
  to rewind; this allows it to work with non-seekable streams such as the
  `CallbackStream`.
- [#169](https://github.com/zendframework/zend-diactoros/pull/169) ensures that
  response serialization always provides a `\r\n\r\n` sequence following the
  headers, even when no message body is present, to ensure it conforms with RFC
  7230.
- [#175](https://github.com/zendframework/zend-diactoros/pull/175) updates the
  `Request` class to set the `Host` header from the URI host if no header is
  already present. (Ensures conformity with PSR-7 specification.)
- [#197](https://github.com/zendframework/zend-diactoros/pull/197) updates the
  `Uri` class to ensure that string serialization does not include a colon after
  the host name if no port is present in the instance.

## 1.3.5 - 2016-03-17

### Added

- Nothing.

### Deprecated

- Nothing.

### Removed

- Nothing.

### Fixed

- [#160](https://github.com/zendframework/zend-diactoros/pull/160) fixes HTTP
  protocol detection in the `ServerRequestFactory` to work correctly with HTTP/2.

## 1.3.4 - 2016-03-17

### Added

- [#119](https://github.com/zendframework/zend-diactoros/pull/119) adds the 451
  (Unavailable for Legal Reasons) status code to the `Response` class.

### Deprecated

- Nothing.

### Removed

- Nothing.

### Fixed

- [#117](https://github.com/zendframework/zend-diactoros/pull/117) provides
  validation of the HTTP protocol version.
- [#127](https://github.com/zendframework/zend-diactoros/pull/127) now properly
  removes attributes with `null` values when calling `withoutAttribute()`.
- [#132](https://github.com/zendframework/zend-diactoros/pull/132) updates the
  `ServerRequestFactory` to marshal the request path fragment, if present.
- [#142](https://github.com/zendframework/zend-diactoros/pull/142) updates the
  exceptions thrown by `HeaderSecurity` to include the header name and/or
  value.
- [#148](https://github.com/zendframework/zend-diactoros/pull/148) fixes several
  stream operations to ensure they raise exceptions when the internal pointer
  is at an invalid position.
- [#151](https://github.com/zendframework/zend-diactoros/pull/151) ensures
  URI fragments are properly encoded.

## 1.3.3 - 2016-01-04

### Added

- Nothing.

### Deprecated

- Nothing.

### Removed

- Nothing.

### Fixed

- [#135](https://github.com/zendframework/zend-diactoros/pull/135) fixes the
  behavior of `ServerRequestFactory::marshalHeaders()` to no longer omit
  `Cookie` headers from the aggregated headers. While the values are parsed and
  injected into the cookie params, it's useful to have access to the raw headers
  as well.

## 1.3.2 - 2015-12-22

### Added

- [#124](https://github.com/zendframework/zend-diactoros/pull/124) adds four
  more optional arguments to the `ServerRequest` constructor:
  - `array $cookies`
  - `array $queryParams`
  - `null|array|object $parsedBody`
  - `string $protocolVersion`
  `ServerRequestFactory` was updated to pass values for each of these parameters
  when creating an instance, instead of using the related `with*()` methods on
  an instance.

### Deprecated

- Nothing.

### Removed

- Nothing.

### Fixed

- [#122](https://github.com/zendframework/zend-diactoros/pull/122) updates the
  `ServerRequestFactory` to retrieve the HTTP protocol version and inject it in
  the generated `ServerRequest`, which previously was not performed.

## 1.3.1 - 2015-12-16

### Added

- Nothing.

### Deprecated

- Nothing.

### Removed

- Nothing.

### Fixed

- [#113](https://github.com/zendframework/zend-diactoros/pull/113) fixes an
  issue in the response serializer, ensuring that the status code in the
  deserialized response is an integer.
- [#115](https://github.com/zendframework/zend-diactoros/pull/115) fixes an
  issue in the various text-basd response types (`TextResponse`, `HtmlResponse`,
  and `JsonResponse`); due to the fact that the constructor was not
  rewinding the message body stream, `getContents()` was thus returning `null`,
  as the pointer was at the end of the stream. The constructor now rewinds the
  stream after populating it in the constructor.

## 1.3.0 - 2015-12-15

### Added

- [#110](https://github.com/zendframework/zend-diactoros/pull/110) adds
  `Zend\Diactoros\Response\SapiEmitterTrait`, which provides the following
  private method definitions:
  - `injectContentLength()`
  - `emitStatusLine()`
  - `emitHeaders()`
  - `flush()`
  - `filterHeader()`
  The `SapiEmitter` implementation has been updated to remove those methods and
  instead compose the trait.
- [#111](https://github.com/zendframework/zend-diactoros/pull/111) adds
  a new emitter implementation, `SapiStreamEmitter`; this emitter type will
  loop through the stream instead of emitting it in one go, and supports content
  ranges.

### Deprecated

- Nothing.

### Removed

- Nothing.

### Fixed

- Nothing.

## 1.2.1 - 2015-12-15

### Added

- Nothing.

### Deprecated

- Nothing.

### Removed

- Nothing.

### Fixed

- [#101](https://github.com/zendframework/zend-diactoros/pull/101) fixes the
  `withHeader()` implementation to ensure that if the header existed previously
  but using a different casing strategy, the previous version will be removed
  in the cloned instance.
- [#103](https://github.com/zendframework/zend-diactoros/pull/103) fixes the
  constructor of `Response` to ensure that null status codes are not possible.
- [#99](https://github.com/zendframework/zend-diactoros/pull/99) fixes
  validation of header values submitted via request and response constructors as
  follows:
  - numeric (integer and float) values are now properly allowed (this solves
    some reported issues with setting Content-Length headers)
  - invalid header names (non-string values or empty strings) now raise an
    exception.
  - invalid individual header values (non-string, non-numeric) now raise an
    exception.

## 1.2.0 - 2015-11-24

### Added

- [#88](https://github.com/zendframework/zend-diactoros/pull/88) updates the
  `SapiEmitter` to emit a `Content-Length` header with the content length as
  reported by the response body stream, assuming that
  `StreamInterface::getSize()` returns an integer.
- [#77](https://github.com/zendframework/zend-diactoros/pull/77) adds a new
  response type, `Zend\Diactoros\Response\TextResponse`, for returning plain
  text responses. By default, it sets the content type to `text/plain;
  charset=utf-8`; per the other response types, the signature is `new
  TextResponse($text, $status = 200, array $headers = [])`.
- [#90](https://github.com/zendframework/zend-diactoros/pull/90) adds a new
  `Zend\Diactoros\CallbackStream`, allowing you to back a stream with a PHP
  callable (such as a generator) to generate the message content. Its
  constructor accepts the callable: `$stream = new CallbackStream($callable);`

### Deprecated

- Nothing.

### Removed

- Nothing.

### Fixed

- [#77](https://github.com/zendframework/zend-diactoros/pull/77) updates the
  `HtmlResponse` to set the charset to utf-8 by default (if no content type
  header is provided at instantiation).

## 1.1.4 - 2015-10-16

### Added

- [#98](https://github.com/zendframework/zend-diactoros/pull/98) adds
  `JSON_UNESCAPED_SLASHES` to the default `json_encode` flags used by
  `Zend\Diactoros\Response\JsonResponse`.

### Deprecated

- Nothing.

### Removed

- Nothing.

### Fixed

- [#96](https://github.com/zendframework/zend-diactoros/pull/96) updates
  `withPort()` to allow `null` port values (indicating usage of default for
  the given scheme).
- [#91](https://github.com/zendframework/zend-diactoros/pull/91) fixes the
  logic of `withUri()` to do a case-insensitive check for an existing `Host`
  header, replacing it with the new one.

## 1.1.3 - 2015-08-10

### Added

- [#73](https://github.com/zendframework/zend-diactoros/pull/73) adds caching of
  the vendor directory to the Travis-CI configuration, to speed up builds.

### Deprecated

- Nothing.

### Removed

- Nothing.

### Fixed

- [#71](https://github.com/zendframework/zend-diactoros/pull/71) fixes the
  docblock of the `JsonResponse` constructor to typehint the `$data` argument
  as `mixed`.
- [#73](https://github.com/zendframework/zend-diactoros/pull/73) changes the
  behavior in `Request` such that if it marshals a stream during instantiation,
  the stream is marked as writeable (specifically, mode `wb+`).
- [#85](https://github.com/zendframework/zend-diactoros/pull/85) updates the
  behavior of `Zend\Diactoros\Uri`'s various `with*()` methods that are
  documented as accepting strings to raise exceptions on non-string input.
  Previously, several simply passed non-string input on verbatim, others
  normalized the input, and a few correctly raised the exceptions. Behavior is
  now consistent across each.
- [#87](https://github.com/zendframework/zend-diactoros/pull/87) fixes
  `UploadedFile` to ensure that `moveTo()` works correctly in non-SAPI
  environments when the file provided to the constructor is a path.

## 1.1.2 - 2015-07-12

### Added

- Nothing.

### Deprecated

- Nothing.

### Removed

- Nothing.

### Fixed

- [#67](https://github.com/zendframework/zend-diactoros/pull/67) ensures that
  the `Stream` class only accepts `stream` resources, not any resource.

## 1.1.1 - 2015-06-25

### Added

- Nothing.

### Deprecated

- Nothing.

### Removed

- Nothing.

### Fixed

- [#64](https://github.com/zendframework/zend-diactoros/pull/64) fixes the
  behavior of `JsonResponse` with regards to serialization of `null` and scalar
  values; the new behavior is to serialize them verbatim, without any casting.

## 1.1.0 - 2015-06-24

### Added

- [#52](https://github.com/zendframework/zend-diactoros/pull/52),
  [#58](https://github.com/zendframework/zend-diactoros/pull/58),
  [#59](https://github.com/zendframework/zend-diactoros/pull/59), and
  [#61](https://github.com/zendframework/zend-diactoros/pull/61) create several
  custom response types for simplifying response creation:

  - `Zend\Diactoros\Response\HtmlResponse` accepts HTML content via its
    constructor, and sets the `Content-Type` to `text/html`.
  - `Zend\Diactoros\Response\JsonResponse` accepts data to serialize to JSON via
    its constructor, and sets the `Content-Type` to `application/json`.
  - `Zend\Diactoros\Response\EmptyResponse` allows creating empty, read-only
    responses, with a default status code of 204.
  - `Zend\Diactoros\Response\RedirectResponse` allows specifying a URI for the
    `Location` header in the constructor, with a default status code of 302.

  Each also accepts an optional status code, and optional headers (which can
  also be used to provide an alternate `Content-Type` in the case of the HTML
  and JSON responses).

### Deprecated

- Nothing.

### Removed

- [#43](https://github.com/zendframework/zend-diactoros/pull/43) removed both
  `ServerRequestFactory::marshalUri()` and `ServerRequestFactory::marshalHostAndPort()`,
  which were deprecated prior to the 1.0 release.

### Fixed

- [#29](https://github.com/zendframework/zend-diactoros/pull/29) fixes request
  method validation to allow any valid token as defined by [RFC
  7230](http://tools.ietf.org/html/rfc7230#appendix-B). This allows usage of
  custom request methods, vs a static, hard-coded list.

## 1.0.5 - 2015-06-24

### Added

- Nothing.

### Deprecated

- Nothing.

### Removed

- Nothing.

### Fixed

- [#60](https://github.com/zendframework/zend-diactoros/pull/60) fixes
  the behavior of `UploadedFile` when the `$errorStatus` provided at
  instantiation is not `UPLOAD_ERR_OK`. Prior to the fix, an
  `InvalidArgumentException` would occur at instantiation due to the fact that
  the upload file was missing or invalid. With the fix, no exception is raised
  until a call to `moveTo()` or `getStream()` is made.

## 1.0.4 - 2015-06-23

This is a security release.

A patch has been applied to `Zend\Diactoros\Uri::filterPath()` that ensures that
paths can only begin with a single leading slash. This prevents the following
potential security issues:

- XSS vectors. If the URI path is used for links or form targets, this prevents
  cases where the first segment of the path resembles a domain name, thus
  creating scheme-relative links such as `//example.com/foo`. With the patch,
  the leading double slash is reduced to a single slash, preventing the XSS
  vector.
- Open redirects. If the URI path is used for `Location` or `Link` headers,
  without a scheme and authority, potential for open redirects exist if clients
  do not prepend the scheme and authority. Again, preventing a double slash
  corrects the vector.

If you are using `Zend\Diactoros\Uri` for creating links, form targets, or
redirect paths, and only using the path segment, we recommend upgrading
immediately.

### Added

- [#25](https://github.com/zendframework/zend-diactoros/pull/25) adds
  documentation. Documentation is written in markdown, and can be converted to
  HTML using [bookdown](http://bookdown.io). New features now MUST include
  documentation for acceptance.

### Deprecated

- Nothing.

### Removed

- Nothing.

### Fixed

- [#51](https://github.com/zendframework/zend-diactoros/pull/51) fixes
  `MessageTrait::getHeaderLine()` to return an empty string instead of `null` if
  the header is undefined (which is the behavior specified in PSR-7).
- [#57](https://github.com/zendframework/zend-diactoros/pull/57) fixes the
  behavior of how the `ServerRequestFactory` marshals upload files when they are
  represented as a nested associative array.
- [#49](https://github.com/zendframework/zend-diactoros/pull/49) provides several
  fixes that ensure that Diactoros complies with the PSR-7 specification:
  - `MessageInterface::getHeaderLine()` MUST return a string (that string CAN be
    empty). Previously, Diactoros would return `null`.
  - If no `Host` header is set, the `$preserveHost` flag MUST be ignored when
    calling `withUri()` (previously, Diactoros would not set the `Host` header
    if `$preserveHost` was `true`, but no `Host` header was present).
  - The request method MUST be a string; it CAN be empty. Previously, Diactoros
    would return `null`.
  - The request MUST return a `UriInterface` instance from `getUri()`; that
    instance CAN be empty. Previously, Diactoros would return `null`; now it
    lazy-instantiates an empty `Uri` instance on initialization.
- [ZF2015-05](http://framework.zend.com/security/advisory/ZF2015-05) was
  addressed by altering `Uri::filterPath()` to prevent emitting a path prepended
  with multiple slashes.

## 1.0.3 - 2015-06-04

### Added

- [#48](https://github.com/zendframework/zend-diactoros/pull/48) drops the
  minimum supported PHP version to 5.4, to allow an easier upgrade path for
  Symfony 2.7 users, and potential Drupal 8 usage.

### Deprecated

- Nothing.

### Removed

- Nothing.

### Fixed

- Nothing.

## 1.0.2 - 2015-06-04

### Added

- [#27](https://github.com/zendframework/zend-diactoros/pull/27) adds phonetic
  pronunciation of "Diactoros" to the README file.
- [#36](https://github.com/zendframework/zend-diactoros/pull/36) adds property
  annotations to the class-level docblock of `Zend\Diactoros\RequestTrait` to
  ensure properties inherited from the `MessageTrait` are inherited by
  implementations.

### Deprecated

- Nothing.

### Removed

- Nothing.
-
### Fixed

- [#41](https://github.com/zendframework/zend-diactoros/pull/41) fixes the
  namespace for test files to begin with `ZendTest` instead of `Zend`.
- [#46](https://github.com/zendframework/zend-diactoros/pull/46) ensures that
  the cookie and query params for the `ServerRequest` implementation are
  initialized as arrays.
- [#47](https://github.com/zendframework/zend-diactoros/pull/47) modifies the
  internal logic in `HeaderSecurity::isValid()` to use a regular expression
  instead of character-by-character comparisons, improving performance.

## 1.0.1 - 2015-05-26

### Added

- [#10](https://github.com/zendframework/zend-diactoros/pull/10) adds
  `Zend\Diactoros\RelativeStream`, which will return stream contents relative to
  a given offset (i.e., a subset of the stream).  `AbstractSerializer` was
  updated to create a `RelativeStream` when creating the body of a message,
  which will prevent duplication of the stream in-memory.
- [#21](https://github.com/zendframework/zend-diactoros/pull/21) adds a
  `.gitattributes` file that excludes directories and files not needed for
  production; this will further minify the package for production use cases.

### Deprecated

- Nothing.

### Removed

- Nothing.

### Fixed

- [#9](https://github.com/zendframework/zend-diactoros/pull/9) ensures that
  attributes are initialized to an empty array, ensuring that attempts to
  retrieve single attributes when none are defined will not produce errors.
- [#14](https://github.com/zendframework/zend-diactoros/pull/14) updates
  `Zend\Diactoros\Request` to use a `php://temp` stream by default instead of
  `php://memory`, to ensure requests do not create an out-of-memory condition.
- [#15](https://github.com/zendframework/zend-diactoros/pull/15) updates
  `Zend\Diactoros\Stream` to ensure that write operations trigger an exception
  if the stream is not writeable. Additionally, it adds more robust logic for
  determining if a stream is writeable.

## 1.0.0 - 2015-05-21

First stable release, and first release as `zend-diactoros`.

### Added

- Nothing.

### Deprecated

- Nothing.

### Removed

- Nothing.

### Fixed

- Nothing.<|MERGE_RESOLUTION|>--- conflicted
+++ resolved
@@ -2,11 +2,7 @@
 
 All notable changes to this project will be documented in this file, in reverse chronological order by release.
 
-<<<<<<< HEAD
 ## 2.0.0 - TBD
-=======
-## 1.8.1 - TBD
->>>>>>> 4d7490cc
 
 ### Added
 
@@ -14,33 +10,47 @@
 
 ### Changed
 
-<<<<<<< HEAD
 - [#162](https://github.com/zendframework/zend-diactoros/pull/162) modifies `Serializer\Request` such that it now no longer raises an `UnexpectedValueException` via its `toString()` method
   when an unexpected HTTP method is encountered; this can be done safely, as the value can never
   be invalid due to other changes in the same patch.
 
 - [#162](https://github.com/zendframework/zend-diactoros/pull/162) modifies `RequestTrait` such that it now invalidates non-string method arguments to either
   the constructor or `withMethod()`, raising an `InvalidArgumentException` for any that do not validate.
-=======
-- Nothing.
->>>>>>> 4d7490cc
-
-### Deprecated
-
-- Nothing.
-
-### Removed
-
-<<<<<<< HEAD
+
+### Deprecated
+
+- Nothing.
+
+### Removed
+
 - [#295](https://github.com/zendframework/zend-diactoros/pull/295) removes `Zend\Diactoros\Server`. You can use the `RequestHandlerRunner` class from
   [zendframework/zend-httphandlerrunner](https://docs.zendframework.com/zend-httphandlerrunner) to provide these capabilities instead.
 
 - [#295](https://github.com/zendframework/zend-diactoros/pull/295) removes `Zend\Diactoros\Response\EmitterInterface` and the various emitter implementations.
   These can now be found in the package [zendframework/zend-httphandlerrunner](https://docs.zendframework.com/zend-httphandlerrunner/), which also provides
   a PSR-7-implementation agnostic way of using them.
-=======
-- Nothing.
->>>>>>> 4d7490cc
+
+### Fixed
+
+- Nothing.
+
+## 1.8.1 - TBD
+
+### Added
+
+- Nothing.
+
+### Changed
+
+- Nothing.
+
+### Deprecated
+
+- Nothing.
+
+### Removed
+
+- Nothing.
 
 ### Fixed
 
