--- conflicted
+++ resolved
@@ -2,11 +2,7 @@
 
 All notable changes to this project will be documented in this file, in reverse chronological order by release.
 
-<<<<<<< HEAD
 ## 1.5.0 - TBD
-=======
-## 1.4.2 - TBD
->>>>>>> d6670d80
 
 ### Added
 
@@ -14,26 +10,40 @@
 
 ### Changed
 
-<<<<<<< HEAD
 - [#243](https://github.com/zendframework/zend-diactoros/pull/243) changes the
   exception messages thrown by `UploadedFile::getStream()` and `moveTo()` when
   an upload error exists to include details about the upload error.
-=======
-- Nothing.
->>>>>>> d6670d80
-
-### Deprecated
-
-- Nothing.
-
-### Removed
-
-<<<<<<< HEAD
+
+### Deprecated
+
+- Nothing.
+
+### Removed
+
 - [#243](https://github.com/zendframework/zend-diactoros/pull/243) **removes
   support for PHP versions prior to 5.6**.
-=======
-- Nothing.
->>>>>>> d6670d80
+
+### Fixed
+
+- Nothing.
+
+## 1.4.2 - TBD
+
+### Added
+
+- Nothing.
+
+### Changed
+
+- Nothing.
+
+### Deprecated
+
+- Nothing.
+
+### Removed
+
+- Nothing.
 
 ### Fixed
 
