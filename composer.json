{
  "name": "zendframework/zend-diactoros",
  "description": "PSR HTTP Message implementations",
  "license": "BSD-3-Clause",
  "keywords": [
    "http",
    "psr",
    "psr-7"
  ],
  "support": {
    "docs": "https://docs.zendframework.com/zend-diactoros/",
    "issues": "https://github.com/zendframework/zend-diactoros/issues",
    "source": "https://github.com/zendframework/zend-diactoros",
    "rss": "https://github.com/zendframework/zend-diactoros/releases.atom",
    "slack": "https://zendframework-slack.herokuapp.com",
    "forum": "https://discourse.zendframework.com/c/questions/exprssive"
  },
  "config": {
      "sort-packages": true
  },
  "extra": {
    "branch-alias": {
      "dev-master": "1.8.x-dev",
      "dev-develop": "1.9.x-dev",
      "dev-release-2.0": "2.0.x-dev"
    }
  },
  "require": {
    "php": "^7.1",
    "psr/http-message": "^1.0"
  },
  "require-dev": {
    "ext-dom": "*",
    "ext-libxml": "*",
<<<<<<< HEAD
    "phpunit/phpunit": "^7.0.2",
    "zendframework/zend-coding-standard": "~1.0.0"
=======
    "php-http/psr7-integration-tests": "dev-master",
    "phpunit/phpunit": "^5.7.16 || ^6.0.8 || ^7.2.7",
    "zendframework/zend-coding-standard": "~1.0"
>>>>>>> 75f02266
  },
  "provide": {
    "psr/http-message-implementation": "1.0"
  },
  "autoload": {
    "files": [
        "src/functions/create_uploaded_file.php",
        "src/functions/marshal_headers_from_sapi.php",
        "src/functions/marshal_method_from_sapi.php",
        "src/functions/marshal_protocol_version_from_sapi.php",
        "src/functions/marshal_uri_from_sapi.php",
        "src/functions/normalize_server.php",
        "src/functions/normalize_uploaded_files.php",
        "src/functions/parse_cookie_header.php"
    ],
    "psr-4": {
      "Zend\\Diactoros\\": "src/"
    }
  },
  "autoload-dev": {
    "psr-4": {
      "ZendTest\\Diactoros\\": "test/"
    }
  },
  "scripts": {
    "check": [
      "@cs-check",
      "@test"
    ],
    "cs-check": "phpcs",
    "cs-fix": "phpcbf",
    "test": "phpunit --colors=always",
    "test-coverage": "phpunit --colors=always --coverage-clover clover.xml"
  }
}<|MERGE_RESOLUTION|>--- conflicted
+++ resolved
@@ -32,14 +32,9 @@
   "require-dev": {
     "ext-dom": "*",
     "ext-libxml": "*",
-<<<<<<< HEAD
+    "php-http/psr7-integration-tests": "dev-master",
     "phpunit/phpunit": "^7.0.2",
     "zendframework/zend-coding-standard": "~1.0.0"
-=======
-    "php-http/psr7-integration-tests": "dev-master",
-    "phpunit/phpunit": "^5.7.16 || ^6.0.8 || ^7.2.7",
-    "zendframework/zend-coding-standard": "~1.0"
->>>>>>> 75f02266
   },
   "provide": {
     "psr/http-message-implementation": "1.0"
