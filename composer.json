--- conflicted
+++ resolved
@@ -20,11 +20,8 @@
   },
   "extra": {
     "branch-alias": {
-<<<<<<< HEAD
       "dev-master": "2.1.x-dev",
       "dev-develop": "2.2.x-dev",
-=======
->>>>>>> f072547c
       "dev-release-1.8": "1.8.x-dev"
     }
   },
