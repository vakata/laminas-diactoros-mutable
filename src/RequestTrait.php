--- conflicted
+++ resolved
@@ -62,27 +62,9 @@
     {
         $this->validateMethod($method);
 
-<<<<<<< HEAD
-        if (is_string($uri)) {
-            $uri = new Uri($uri);
-        }
-
-        $this->method = $method ?: '';
-        $this->uri    = $uri ?: new Uri();
-        $this->stream = $this->getStream($body, 'wb+');
-=======
-        if (! is_string($body) && ! is_resource($body) && ! $body instanceof StreamInterface) {
-            throw new InvalidArgumentException(
-                'Body must be a string stream resource identifier, '
-                . 'an actual stream resource, '
-                . 'or a Psr\Http\Message\StreamInterface implementation'
-            );
-        }
-
         $this->method = $method ?: '';
         $this->uri    = $this->createUri($uri);
-        $this->stream = ($body instanceof StreamInterface) ? $body : new Stream($body, 'wb+');
->>>>>>> cbf0c9ea
+        $this->stream = $this->getStream($body, 'wb+');
 
         list($this->headerNames, $headers) = $this->filterHeaders($headers);
         $this->assertHeaders($headers);
