--- conflicted
+++ resolved
@@ -34,12 +34,6 @@
         - DEPS=latest
     - php: 7.3
       env:
-<<<<<<< HEAD
-=======
-        - INTEGRATION_DEPS="http-interop/http-factory-diactoros"
-    - php: 7.3
-      env:
->>>>>>> f072547c
         - DEPS=lowest
     - php: 7.3
       env:
@@ -47,8 +41,6 @@
     - php: 7.3
       env:
         - DEPS=latest
-<<<<<<< HEAD
-=======
     - php: 7.4
       env:
         - DEPS=lowest
@@ -58,7 +50,6 @@
     - php: 7.4
       env:
         - DEPS=latest
->>>>>>> f072547c
 
 before_install:
   - if [[ $TEST_COVERAGE != 'true' ]]; then phpenv config-rm xdebug.ini || return 0 ; fi
