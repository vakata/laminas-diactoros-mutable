--- conflicted
+++ resolved
@@ -52,20 +52,6 @@
     - php: 7.1
       env:
         - DEPS=latest
-<<<<<<< HEAD
-    - php: hhvm
-      env:
-        - DEPS=lowest
-    - php: hhvm
-      env:
-        - DEPS=locked
-    - php: hhvm
-      env:
-        - DEPS=latest
-  allow_failures:
-    - php: hhvm
-=======
->>>>>>> 5c1cb702
 
 before_install:
   - travis_retry composer self-update
