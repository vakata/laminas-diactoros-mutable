--- conflicted
+++ resolved
@@ -9,38 +9,9 @@
 env:
   global:
     - COMPOSER_ARGS="--no-interaction"
-<<<<<<< HEAD
-    - COVERAGE_DEPS="php-coveralls/php-coveralls"
 
 matrix:
   include:
-=======
-    - LEGACY_DEPS="phpunit/phpunit"
-
-matrix:
-  include:
-    - php: 5.6
-      env:
-        - DEPS=lowest
-    - php: 5.6
-      env:
-        - DEPS=locked
-    - php: 5.6
-      env:
-        - DEPS=latest
-    - php: 7
-      env:
-        - DEPS=lowest
-    - php: 7
-      env:
-        - DEPS=locked
-        - CHECK_CS=true
-        - TEST_COVERAGE=true
-        - INTEGRATION_DEPS="php-coveralls/php-coveralls"
-    - php: 7
-      env:
-        - DEPS=latest
->>>>>>> 75f02266
     - php: 7.1
       env:
         - DEPS=lowest
@@ -49,6 +20,7 @@
         - DEPS=locked
         - CS_CHECK=true
         - TEST_COVERAGE=true
+        - INTEGRATION_DEPS="http-interop/http-factory-diactoros"
     - php: 7.1
       env:
         - DEPS=latest
